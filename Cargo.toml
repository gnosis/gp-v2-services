[package]
name = "oba-services"
version = "0.1.0"
authors = ["josojo <josojo@hotmail.de>"]
edition = "2018"

# See more keys and their definitions at https://doc.rust-lang.org/cargo/reference/manifest.html

[dependencies]
ethcontract = "0.8.0"
serde = { version = "1.0", features = ["derive"] }
rustc-hex = "2.1.0"
anyhow = "1.0.32"
<<<<<<< HEAD
serde_json = "1.0.57"
tokio = { version = "0.2.4", features =["sync", "macros"] }
warp = "0.2"
=======
serde_json = "1.0.58"
tokio = { version = "0.2.4", features =["sync", "macros"] }
>>>>>>> 83623725
<|MERGE_RESOLUTION|>--- conflicted
+++ resolved
@@ -11,11 +11,6 @@
 serde = { version = "1.0", features = ["derive"] }
 rustc-hex = "2.1.0"
 anyhow = "1.0.32"
-<<<<<<< HEAD
-serde_json = "1.0.57"
-tokio = { version = "0.2.4", features =["sync", "macros"] }
-warp = "0.2"
-=======
 serde_json = "1.0.58"
 tokio = { version = "0.2.4", features =["sync", "macros"] }
->>>>>>> 83623725
+warp = "0.2"