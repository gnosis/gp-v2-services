--- conflicted
+++ resolved
@@ -16,10 +16,7 @@
 use std::fmt::{self, Display};
 use std::str::FromStr;
 use web3::signing::{self, Key, SecretKeyRef};
-<<<<<<< HEAD
-
-=======
->>>>>>> e19da78c
+
 /// An order that is returned when querying the orderbook.
 ///
 /// Contains extra fields that are populated by the orderbook.
@@ -195,10 +192,8 @@
     const ORDER_KIND_BUY: [u8; 32] =
         hex!("6ed88e868af0a1983e3886d5f3e95a2fafbd6c3450bc229e27342283dc429ccc");
 }
-<<<<<<< HEAD
 
 impl Default for OrderCancellation {
-    // Custom implementation to make sure the default order is valid
     fn default() -> Self {
         let mut result = Self {
             order_uid: OrderUid::default(),
@@ -209,8 +204,6 @@
         result
     }
 }
-=======
->>>>>>> e19da78c
 
 impl EIP712Signing for OrderCreation {
     fn digest(&self) -> [u8; 32] {
@@ -234,7 +227,6 @@
 
     fn signature(&self) -> Signature {
         self.signature
-<<<<<<< HEAD
     }
 }
 
@@ -262,8 +254,6 @@
 
     fn signature(&self) -> Signature {
         self.signature
-=======
->>>>>>> e19da78c
     }
 }
 
@@ -528,7 +518,6 @@
     // from the test `should recover signing address for all supported signing schemes` in
     // https://github.com/gnosis/gp-v2-contracts/blob/main/test/sign.test.ts .
     #[test]
-<<<<<<< HEAD
     fn order_cancellation_signature_typed_data() {
         let domain_separator = DomainSeparator(hex!(
             "f8a1143d44c67470a791201b239ff6b0ecc8910aa9682bebd08145f5fd84722b"
@@ -566,8 +555,6 @@
     }
 
     #[test]
-=======
->>>>>>> e19da78c
     fn domain_separator_does_not_panic_in_debug() {
         println!("{:?}", DomainSeparator::default());
     }
