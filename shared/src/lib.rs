--- conflicted
+++ resolved
@@ -7,11 +7,8 @@
 pub mod http;
 #[macro_use]
 pub mod macros;
-<<<<<<< HEAD
 pub mod balancer_event_handler;
-=======
 pub mod bad_token;
->>>>>>> 982246f2
 pub mod event_handling;
 pub mod maintenance;
 pub mod metrics;
