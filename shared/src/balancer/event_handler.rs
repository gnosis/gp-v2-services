use crate::pool_fetching::MAX_BATCH_SIZE;
use crate::{
    current_block::BlockRetrieving,
    event_handling::{BlockNumber, EventHandler, EventIndex, EventStoring},
    impl_event_retrieving,
    maintenance::Maintaining,
    Web3,
};
use anyhow::{anyhow, Context, Result};
use contracts::{
<<<<<<< HEAD
    balancer_v2_weighted_pool_2_tokens_factory::{self, Event as WeightedPool2TokensFactoryEvent},
    balancer_v2_weighted_pool_factory::{self, Event as WeightedPoolFactoryEvent},
    BalancerV2Vault, BalancerV2WeightedPool, BalancerV2WeightedPool2TokensFactory,
    BalancerV2WeightedPoolFactory,
=======
    balancer_v2_weighted_pool_factory::{
        self, event_data::PoolCreated as ContractPoolCreated, Event as ContractEvent,
    },
    BalancerV2Vault, BalancerV2WeightedPool, BalancerV2WeightedPoolFactory, ERC20,
>>>>>>> eb68b36a
};
use derivative::Derivative;
use ethcontract::batch::CallBatch;
use ethcontract::common::DeploymentInformation;
<<<<<<< HEAD
use ethcontract::{Bytes, Event as EthContractEvent, H160, H256, U256};
=======
use ethcontract::{
    dyns::DynWeb3, Bytes, Event as EthContractEvent, EventMetadata, H160, H256, U256,
};
use futures::future::join_all;
>>>>>>> eb68b36a
use itertools::Itertools;
use mockall::*;
use model::TokenPair;
use std::{
    collections::{HashMap, HashSet},
    fmt::Debug,
    ops::RangeInclusive,
};
use tokio::sync::Mutex;

#[derive(Copy, Debug, Default, Clone, Eq, PartialEq)]
pub struct PoolCreated {
    pub pool_address: H160,
}

#[derive(Clone, Debug, Default, Eq, PartialEq, Hash)]
pub struct RegisteredWeightedPool {
    pub pool_id: H256,
    pub pool_address: H160,
    pub tokens: Vec<H160>,
    pub normalized_weights: Vec<U256>,
<<<<<<< HEAD
    pub(crate) block_created: u64,
=======
    pub scaling_exponents: Vec<u8>,
    block_created: u64,
>>>>>>> eb68b36a
}

impl RegisteredWeightedPool {
    /// Errors expected here are propagated from `get_pool_data`.
    async fn from_event(
        block_created: u64,
        creation: PoolCreated,
        data_fetcher: &dyn PoolDataFetching,
    ) -> Result<RegisteredWeightedPool> {
        let pool_address = creation.pool_address;
        let pool_data = data_fetcher.get_pool_data(pool_address).await?;
        return Ok(RegisteredWeightedPool {
            pool_id: pool_data.pool_id,
            pool_address,
            tokens: pool_data.tokens,
            normalized_weights: pool_data.weights,
            scaling_exponents: pool_data.scaling_exponents,
            block_created,
        });
    }
}

#[derive(Clone)]
pub struct WeightedPoolData {
    pool_id: H256,
    tokens: Vec<H160>,
    weights: Vec<U256>,
    scaling_exponents: Vec<u8>,
}

#[automock]
#[async_trait::async_trait]
pub trait PoolDataFetching: Send + Sync {
    async fn get_pool_data(&self, pool_address: H160) -> Result<WeightedPoolData>;
}

#[async_trait::async_trait]
impl PoolDataFetching for Web3 {
    /// Could result in ethcontract::{NodeError, MethodError or ContractError}
    async fn get_pool_data(&self, pool_address: H160) -> Result<WeightedPoolData> {
        let mut batch = CallBatch::new(self.transport());
        let pool_contract = BalancerV2WeightedPool::at(self, pool_address);
        // Need vault and pool_id before we can fetch tokens.
        let vault = BalancerV2Vault::deployed(&self).await?;
        let pool_id = H256::from(pool_contract.methods().get_pool_id().call().await?.0);

        // token_data and weight calls can be batched
        let token_data = vault
            .methods()
            .get_pool_tokens(Bytes(pool_id.0))
            .batch_call(&mut batch);
        let normalized_weights = pool_contract
            .methods()
            .get_normalized_weights()
            .batch_call(&mut batch);
        batch.execute_all(MAX_BATCH_SIZE).await;

        let tokens = token_data.await?.0;
        // This is already a batch call for a list of token decimals.
        let mut batch = CallBatch::new(self.transport());
        let futures = tokens
            .iter()
            .map(|address| {
                let erc20 = ERC20::at(&self, *address);
                erc20.methods().decimals().batch_call(&mut batch)
            })
            .collect::<Vec<_>>();
        batch.execute_all(MAX_BATCH_SIZE).await;
        let token_decimals = join_all(futures)
            .await
            .into_iter()
            .collect::<Result<Vec<_>, _>>()?;
        let scaling_exponents = token_decimals
            .iter()
            .map(|decimals| {
                // Note that balancer does not support tokens with more than 18 decimals
                // https://github.com/balancer-labs/balancer-v2-monorepo/blob/ce70f7663e0ac94b25ed60cb86faaa8199fd9e13/pkg/pool-utils/contracts/BasePool.sol#L497-L508
                18 - decimals
            })
            .collect();
        Ok(WeightedPoolData {
            pool_id,
            tokens,
            weights: normalized_weights.await?,
            scaling_exponents,
        })
    }
}

#[derive(Default, Debug, Eq, PartialEq)]
pub struct PoolRegistry {
    /// Used for O(1) access to all pool_ids for a given token
    pools_by_token: HashMap<H160, HashSet<H256>>,
    /// WeightedPool data for a given PoolId
    pools: HashMap<H256, RegisteredWeightedPool>,
}

impl PoolRegistry {
    // Since all the fields are private, we expose helper methods to fetch relevant information
    /// Returns all pools containing both tokens from TokenPair
    pub fn pools_containing_token_pair(
        &self,
        token_pair: TokenPair,
    ) -> HashSet<RegisteredWeightedPool> {
        let empty_set = HashSet::new();
        let pools_0 = self
            .pools_by_token
            .get(&token_pair.get().0)
            .unwrap_or(&empty_set);
        let pools_1 = self
            .pools_by_token
            .get(&token_pair.get().1)
            .unwrap_or(&empty_set);
        pools_0
            .intersection(pools_1)
            .into_iter()
            .map(|pool_id| {
                self.pools
                    .get(pool_id)
                    .expect("failed iterating over known pools")
                    .clone()
            })
            .collect::<HashSet<RegisteredWeightedPool>>()
    }

    /// Given a collection of TokenPair, returns all pools containing at least one of the pairs.
    pub fn pools_containing_token_pairs(
        &self,
        token_pairs: HashSet<TokenPair>,
    ) -> HashSet<RegisteredWeightedPool> {
        token_pairs
            .into_iter()
            .flat_map(|pair| self.pools_containing_token_pair(pair))
            .unique_by(|pool| pool.pool_id)
            .collect()
    }
}

/// The BalancerPool struct represents in-memory storage of all deployed Balancer Pools
#[derive(Derivative)]
#[derivative(Debug)]
pub struct DynPoolRegistry {
    /// Used for O(1) access to all pool_ids for a given token
    pools_by_token: HashMap<H160, HashSet<H256>>,
    /// WeightedPool data for a given PoolId
    pools: HashMap<H256, RegisteredWeightedPool>,
    #[derivative(Debug = "ignore")]
    data_fetcher: Box<dyn PoolDataFetching>,
}

impl DynPoolRegistry {
    pub fn new(data_fetcher: Box<dyn PoolDataFetching>) -> Self {
        DynPoolRegistry {
            pools_by_token: Default::default(),
            pools: Default::default(),
            data_fetcher,
        }
    }

    pub fn merge(&self, other: &DynPoolRegistry) -> PoolRegistry {
        tracing::debug!("Merging Balancer Pool Registries");
        let mut pools_by_token = self.pools_by_token.clone();
        for (token, pool_set) in other.pools_by_token.clone() {
            pools_by_token.entry(token).or_default().extend(pool_set)
        }
        // There should be no overlap between the two pool maps.
        let mut pools = self.pools.clone();
        pools.extend(other.pools.clone());
        PoolRegistry {
            pools_by_token,
            pools,
        }
    }

    async fn insert_events(&mut self, events: Vec<(EventIndex, PoolCreated)>) -> Result<()> {
        for (index, creation) in events {
            let weighted_pool = RegisteredWeightedPool::from_event(
                index.block_number,
                creation,
                &*self.data_fetcher,
            )
            .await?;
            let pool_id = weighted_pool.pool_id;
            self.pools.insert(pool_id, weighted_pool.clone());
            for token in weighted_pool.tokens {
                self.pools_by_token
                    .entry(token)
                    .or_default()
                    .insert(pool_id);
            }
        }
        Ok(())
    }

    async fn replace_events_inner(
        &mut self,
        delete_from_block_number: u64,
        events: Vec<(EventIndex, PoolCreated)>,
    ) -> Result<()> {
        tracing::debug!(
            "replacing {} events from block number {}",
            events.len(),
            delete_from_block_number,
        );
        self.delete_pools(delete_from_block_number)?;
        self.insert_events(events).await?;
        Ok(())
    }

    fn delete_pools(&mut self, delete_from_block_number: u64) -> Result<()> {
        self.pools
            .retain(|_, pool| pool.block_created < delete_from_block_number);
        // Note that this could result in an empty set for some tokens.
        let retained_pool_ids: HashSet<H256> = self.pools.keys().copied().collect();
        for (_, pool_set) in self.pools_by_token.iter_mut() {
            *pool_set = pool_set
                .intersection(&retained_pool_ids)
                .cloned()
                .collect::<HashSet<H256>>();
        }
        Ok(())
    }

    fn last_event_block(&self) -> u64 {
        // Technically we could keep this updated more effectively in a field on balancer pools,
        // but the maintenance seems like more overhead that needs to be tested.
        self.pools
            .iter()
            .map(|(_, pool)| pool.block_created)
            .max()
            .unwrap_or(0)
    }
}

pub struct BalancerEventUpdater {
    weighted_pool_updater:
        Mutex<EventHandler<Web3, BalancerV2WeightedPoolFactoryContract, DynPoolRegistry>>,
    two_token_pool_updater:
        Mutex<EventHandler<Web3, BalancerV2WeightedPool2TokensFactoryContract, DynPoolRegistry>>,
}

impl BalancerEventUpdater {
    pub async fn new(web3: Web3) -> Result<Self> {
        let weighted_pool_factory = BalancerV2WeightedPoolFactory::deployed(&web3).await?;
        let two_token_pool_factory = BalancerV2WeightedPool2TokensFactory::deployed(&web3).await?;
        let deployment_block_weighted_pool =
            get_deployment_block(weighted_pool_factory.deployment_information(), &web3).await;
        let deployment_block_two_token_pool =
            get_deployment_block(two_token_pool_factory.deployment_information(), &web3).await;
        let weighted_pool_updater = Mutex::new(EventHandler::new(
            web3.clone(),
            BalancerV2WeightedPoolFactoryContract(weighted_pool_factory),
            DynPoolRegistry::new(Box::new(web3.clone())),
            deployment_block_weighted_pool,
        ));
        let two_token_pool_updater = Mutex::new(EventHandler::new(
            web3.clone(),
            BalancerV2WeightedPool2TokensFactoryContract(two_token_pool_factory),
            DynPoolRegistry::new(Box::new(web3)),
            deployment_block_two_token_pool,
        ));
        Ok(Self {
            weighted_pool_updater,
            two_token_pool_updater,
        })
    }
}

async fn get_deployment_block(
    deployment_info: Option<DeploymentInformation>,
    web3: &Web3,
) -> Option<u64> {
    match deployment_info {
        Some(DeploymentInformation::BlockNumber(block_number)) => Some(block_number),
        Some(DeploymentInformation::TransactionHash(hash)) => {
            Some(web3.block_number_from_tx_hash(hash).await.ok()?)
        }
        None => None,
    }
}

#[async_trait::async_trait]
impl EventStoring<WeightedPoolFactoryEvent> for DynPoolRegistry {
    async fn replace_events(
        &mut self,
        events: Vec<EthContractEvent<WeightedPoolFactoryEvent>>,
        range: RangeInclusive<BlockNumber>,
    ) -> Result<()> {
        let balancer_events = convert_weighted_pool_created(events)?;
        DynPoolRegistry::replace_events_inner(self, range.start().to_u64(), balancer_events)
            .await?;
        Ok(())
    }

    async fn append_events(
        &mut self,
        events: Vec<EthContractEvent<WeightedPoolFactoryEvent>>,
    ) -> Result<()> {
        let balancer_events = convert_weighted_pool_created(events)?;
        self.insert_events(balancer_events).await
    }

    async fn last_event_block(&self) -> Result<u64> {
        Ok(self.last_event_block())
    }
}

#[async_trait::async_trait]
impl EventStoring<WeightedPool2TokensFactoryEvent> for DynPoolRegistry {
    async fn replace_events(
        &mut self,
        events: Vec<EthContractEvent<WeightedPool2TokensFactoryEvent>>,
        range: RangeInclusive<BlockNumber>,
    ) -> Result<()> {
        let balancer_events = convert_two_token_pool_created(events)?;
        DynPoolRegistry::replace_events_inner(self, range.start().to_u64(), balancer_events)
            .await?;
        Ok(())
    }

    async fn append_events(
        &mut self,
        events: Vec<EthContractEvent<WeightedPool2TokensFactoryEvent>>,
    ) -> Result<()> {
        let balancer_events = convert_two_token_pool_created(events)?;
        self.insert_events(balancer_events).await
    }

    async fn last_event_block(&self) -> Result<u64> {
        Ok(self.last_event_block())
    }
}

impl_event_retrieving! {
    pub BalancerV2WeightedPoolFactoryContract for balancer_v2_weighted_pool_factory
}

impl_event_retrieving! {
    pub BalancerV2WeightedPool2TokensFactoryContract for balancer_v2_weighted_pool_2_tokens_factory
}

impl BalancerEventUpdater {
    pub async fn get_latest_registry(&self) -> PoolRegistry {
        let registry_1 = &self.weighted_pool_updater.lock().await.store;
        let registry_2 = &self.two_token_pool_updater.lock().await.store;
        registry_1.merge(registry_2)
    }
}

#[async_trait::async_trait]
impl Maintaining for BalancerEventUpdater {
    async fn run_maintenance(&self) -> Result<()> {
        self.two_token_pool_updater.run_maintenance().await?;
        self.weighted_pool_updater.run_maintenance().await
    }
}

fn contract_to_pool_creation<T>(
    contract_events: Vec<EthContractEvent<T>>,
    adapter: impl Fn(T) -> PoolCreated,
) -> Result<Vec<(EventIndex, PoolCreated)>> {
    contract_events
        .into_iter()
        .map(|EthContractEvent { data, meta }| {
            let meta = meta.ok_or_else(|| anyhow!("event without metadata"))?;
            Ok((EventIndex::from(&meta), adapter(data)))
        })
        .collect::<Result<Vec<_>>>()
        .context("failed to convert events")
}

fn convert_weighted_pool_created(
    events: Vec<EthContractEvent<WeightedPoolFactoryEvent>>,
) -> Result<Vec<(EventIndex, PoolCreated)>> {
    contract_to_pool_creation(events, |event| match event {
        WeightedPoolFactoryEvent::PoolCreated(creation) => PoolCreated {
            pool_address: creation.pool,
        },
    })
}

fn convert_two_token_pool_created(
    events: Vec<EthContractEvent<WeightedPool2TokensFactoryEvent>>,
) -> Result<Vec<(EventIndex, PoolCreated)>> {
    contract_to_pool_creation(events, |event| match event {
        WeightedPool2TokensFactoryEvent::PoolCreated(creation) => PoolCreated {
            pool_address: creation.pool,
        },
    })
}

#[cfg(test)]
mod tests {
    use super::*;
    use maplit::{hashmap, hashset};
    use mockall::predicate::eq;

    #[tokio::test]
    async fn balancer_insert_events() {
        let n = 3usize;
        let pool_ids: Vec<H256> = (0..n).map(|i| H256::from_low_u64_be(i as u64)).collect();
        let pool_addresses: Vec<H160> = (0..n).map(|i| H160::from_low_u64_be(i as u64)).collect();
        let tokens: Vec<H160> = (0..n + 1)
            .map(|i| H160::from_low_u64_be(i as u64))
            .collect();
        let weights: Vec<U256> = (0..n + 1).map(|i| U256::from(i as u64)).collect();
        let creation_events: Vec<PoolCreated> = (0..n)
            .map(|i| PoolCreated {
                pool_address: pool_addresses[i],
            })
            .collect();

        let events: Vec<(EventIndex, PoolCreated)> = vec![
            (EventIndex::new(1, 0), creation_events[0]),
            (EventIndex::new(2, 0), creation_events[1]),
            (EventIndex::new(3, 0), creation_events[2]),
        ];

        let mut dummy_data_fetcher = MockPoolDataFetching::new();

        for i in 0..n {
            let expected_pool_data = WeightedPoolData {
                pool_id: pool_ids[i],
                tokens: vec![tokens[i], tokens[i + 1]],
                weights: vec![weights[i], weights[i + 1]],
                scaling_exponents: vec![0, 0],
            };
            dummy_data_fetcher
                .expect_get_pool_data()
                .with(eq(pool_addresses[i]))
                .returning(move |_| Ok(expected_pool_data.clone()));
        }

        let mut pool_store = DynPoolRegistry {
            pools_by_token: Default::default(),
            pools: Default::default(),
            data_fetcher: Box::new(dummy_data_fetcher),
        };
        pool_store.insert_events(events).await.unwrap();
        // Note that it is never expected that blocks for events will differ,
        // but in this test block_created for the pool is the first block it receives.
        assert_eq!(pool_store.last_event_block(), 3);
        assert_eq!(
            pool_store.pools_by_token.get(&tokens[0]).unwrap(),
            &hashset! { pool_ids[0] }
        );
        assert_eq!(
            pool_store.pools_by_token.get(&tokens[1]).unwrap(),
            &hashset! { pool_ids[0], pool_ids[1] }
        );
        assert_eq!(
            pool_store.pools_by_token.get(&tokens[2]).unwrap(),
            &hashset! { pool_ids[1], pool_ids[2] }
        );
        assert_eq!(
            pool_store.pools_by_token.get(&tokens[3]).unwrap(),
            &hashset! { pool_ids[2] }
        );
        for i in 0..n {
            assert_eq!(
                pool_store.pools.get(&pool_ids[i]).unwrap(),
                &RegisteredWeightedPool {
                    pool_id: pool_ids[i],
                    pool_address: pool_addresses[i],
                    tokens: vec![tokens[i], tokens[i + 1]],
                    normalized_weights: vec![weights[i], weights[i + 1]],
                    scaling_exponents: vec![0, 0],
                    block_created: i as u64 + 1
                },
                "failed assertion at index {}",
                i
            );
        }
    }

    #[tokio::test]
    async fn balancer_replace_events() {
        let start_block = 0;
        let end_block = 5;
        // Setup all the variables to initialize Balancer Pool State
        let pool_ids: Vec<H256> = (start_block..end_block + 1)
            .map(|i| H256::from_low_u64_be(i as u64))
            .collect();
        let pool_addresses: Vec<H160> = (start_block..end_block + 1)
            .map(|i| H160::from_low_u64_be(i as u64))
            .collect();
        let tokens: Vec<H160> = (start_block..end_block + 2)
            .map(|i| H160::from_low_u64_be(i as u64))
            .collect();
        let weights: Vec<U256> = (start_block..end_block + 2)
            .map(|i| U256::from(i as u64))
            .collect();
        let creation_events: Vec<PoolCreated> = (start_block..end_block + 1)
            .map(|i| PoolCreated {
                pool_address: pool_addresses[i],
            })
            .collect();

        let converted_events: Vec<(EventIndex, PoolCreated)> = (start_block..end_block + 1)
            .map(|i| (EventIndex::new(i as u64, 0), creation_events[i]))
            .collect();

        let mut dummy_data_fetcher = MockPoolDataFetching::new();
        for i in start_block..end_block + 1 {
            let expected_pool_data = WeightedPoolData {
                pool_id: pool_ids[i],
                tokens: vec![tokens[i], tokens[i + 1]],
                weights: vec![weights[i], weights[i + 1]],
                scaling_exponents: vec![0, 0],
            };
            dummy_data_fetcher
                .expect_get_pool_data()
                .with(eq(pool_addresses[i]))
                .returning(move |_| Ok(expected_pool_data.clone()));
        }

        // Have to prepare return data for new stuff before we pass on the data fetcher
        let new_pool_id = H256::from_low_u64_be(43110);
        let new_pool_address = H160::from_low_u64_be(42);
        let new_token = H160::from_low_u64_be(808);
        let new_weight = U256::from(1337);
        let new_creation = PoolCreated {
            pool_address: new_pool_address,
        };
        let new_event = (EventIndex::new(3, 0), new_creation);
        dummy_data_fetcher
            .expect_get_pool_data()
            .with(eq(new_pool_address))
            .returning(move |_| {
                Ok(WeightedPoolData {
                    pool_id: new_pool_id,
                    tokens: vec![new_token],
                    weights: vec![new_weight],
                    scaling_exponents: vec![0],
                })
            });

        let mut pool_store = DynPoolRegistry {
            pools_by_token: Default::default(),
            pools: Default::default(),
            data_fetcher: Box::new(dummy_data_fetcher),
        };
        pool_store.insert_events(converted_events).await.unwrap();
        // Let the tests begin!
        assert_eq!(pool_store.last_event_block(), end_block as u64);
        pool_store
            .replace_events_inner(3, vec![new_event])
            .await
            .unwrap();
        // Everything until block 3 is unchanged.
        for i in 0..3 {
            assert_eq!(
                pool_store.pools.get(&pool_ids[i]).unwrap(),
                &RegisteredWeightedPool {
                    pool_id: pool_ids[i],
                    pool_address: pool_addresses[i],
                    tokens: vec![tokens[i], tokens[i + 1]],
                    normalized_weights: vec![weights[i], weights[i + 1]],
<<<<<<< HEAD
                    block_created: i as u64,
=======
                    scaling_exponents: vec![0, 0],
                    block_created: i as u64
>>>>>>> eb68b36a
                },
                "assertion failed at index {}",
                i
            );
        }
        assert_eq!(
            pool_store.pools_by_token.get(&tokens[0]).unwrap(),
            &hashset! { pool_ids[0] }
        );
        assert_eq!(
            pool_store.pools_by_token.get(&tokens[1]).unwrap(),
            &hashset! { pool_ids[0], pool_ids[1] }
        );
        assert_eq!(
            pool_store.pools_by_token.get(&tokens[2]).unwrap(),
            &hashset! { pool_ids[1], pool_ids[2] }
        );
        assert_eq!(
            pool_store.pools_by_token.get(&tokens[3]).unwrap(),
            &hashset! { pool_ids[2] }
        );

        // Everything old from block 3 on is gone.
        for pool_id in pool_ids.iter().take(6).skip(3) {
            assert!(pool_store.pools.get(pool_id).is_none());
        }
        for token in tokens.iter().take(7).skip(4) {
            assert!(pool_store.pools_by_token.get(token).unwrap().is_empty());
        }

        let new_event_block = new_event.0.block_number;

        // All new data is included.
        assert_eq!(
            pool_store.pools.get(&new_pool_id).unwrap(),
            &RegisteredWeightedPool {
                pool_id: new_pool_id,
                pool_address: new_pool_address,
                tokens: vec![new_token],
                normalized_weights: vec![new_weight],
                scaling_exponents: vec![0],
                block_created: new_event_block
            }
        );

        assert!(pool_store.pools_by_token.get(&new_token).is_some());
        assert_eq!(pool_store.last_event_block(), new_event_block);
    }

    #[test]
    fn pools_containing_pair_test() {
        let n = 3;
        let pool_ids: Vec<H256> = (0..n).map(|i| H256::from_low_u64_be(i as u64)).collect();
        let pool_addresses: Vec<H160> = (0..n)
            .map(|i| H160::from_low_u64_be(2 * i as u64))
            .collect();
        let tokens: Vec<H160> = (0..n)
            .map(|i| H160::from_low_u64_be(2 * i as u64 + 1))
            .collect();
        let token_pairs: Vec<TokenPair> = (0..n)
            .map(|i| TokenPair::new(tokens[i], tokens[(i + 1) % n]).unwrap())
            .collect();

<<<<<<< HEAD
        // Test the empty registry.
        let mut registry = PoolRegistry {
=======
        let mut dummy_data_fetcher = MockPoolDataFetching::new();
        // Have to load all expected data into fetcher before it is passed on.
        for i in 0..n {
            let expected_pool_data = WeightedPoolData {
                pool_id: pool_ids[i],
                tokens: tokens[i..n].to_owned(),
                weights: vec![],
                scaling_exponents: vec![],
            };
            dummy_data_fetcher
                .expect_get_pool_data()
                .with(eq(pool_addresses[i]))
                .returning(move |_| Ok(expected_pool_data.clone()));
        }
        // Test the empty pool.
        let mut pool_store = PoolRegistry {
>>>>>>> eb68b36a
            pools_by_token: Default::default(),
            pools: Default::default(),
        };
        for token_pair in token_pairs.iter().take(n) {
            assert!(registry.pools_containing_token_pair(*token_pair).is_empty());
        }

        // Now test non-empty pool with standard form.
        let mut weighted_pools = vec![];
        for i in 0..n {
            for pool_id in pool_ids.iter().take(i + 1) {
                // This is tokens[i] => { pool_id[0], pool_id[1], ..., pool_id[i] }
                let entry = registry.pools_by_token.entry(tokens[i]).or_default();
                entry.insert(*pool_id);
            }
            // This is weighted_pools[i] has tokens [tokens[i], tokens[i+1], ... , tokens[n]]
            weighted_pools.push(RegisteredWeightedPool {
                pool_id: pool_ids[i],
                tokens: tokens[i..n].to_owned(),
                normalized_weights: vec![],
                scaling_exponents: vec![],
                block_created: 0,
                pool_address: pool_addresses[i],
            });
            registry
                .pools
                .insert(pool_ids[i], weighted_pools[i].clone());
        }
        // When n = 3, this above generates
        // pool_store.pools_by_token = hashmap! {
        //     tokens[0] => hashset! { pool_ids[0] },
        //     tokens[1] => hashset! { pool_ids[0], pool_ids[1]},
        //     tokens[2] => hashset! { pool_ids[0], pool_ids[1], pool_ids[2] },
        // };
        // pool_store.pools = hashmap! {
        //     pool_ids[0] => WeightedPool {
        //         tokens: vec![tokens[0], tokens[1], tokens[2]],
        //         ..other fields
        //     },
        //     pool_ids[1] => WeightedPool {
        //         tokens: vec![tokens[1], tokens[2]],
        //         ..other fields
        //     }
        //     pool_ids[2] => WeightedPool {
        //         tokens: vec![tokens[2]],
        //         ..other fields
        //     }
        // };

        assert_eq!(
            registry.pools_containing_token_pair(token_pairs[0]),
            hashset! { weighted_pools[0].clone() }
        );
        assert_eq!(
            registry.pools_containing_token_pair(token_pairs[1]),
            hashset! { weighted_pools[1].clone(), weighted_pools[0].clone() }
        );
        assert_eq!(
            registry.pools_containing_token_pair(token_pairs[2]),
            hashset! { weighted_pools[0].clone() }
        );
    }

    #[test]
    fn merge_dyn_registry() {
        let n = 3;
        let pool_ids: Vec<H256> = (0..n).map(|i| H256::from_low_u64_be(i as u64)).collect();
        let tokens: Vec<H160> = (0..n)
            .map(|i| H160::from_low_u64_be(2 * i as u64 + 1))
            .collect();

        let registry_1 = DynPoolRegistry {
            pools_by_token: Default::default(),
            pools: Default::default(),
            data_fetcher: Box::new(MockPoolDataFetching::new()),
        };

        let registry_2 = DynPoolRegistry {
            pools_by_token: Default::default(),
            pools: Default::default(),
            data_fetcher: Box::new(MockPoolDataFetching::new()),
        };
        assert_eq!(registry_1.merge(&registry_2), PoolRegistry::default());

        let registry_1 = DynPoolRegistry {
            pools_by_token: hashmap! { tokens[0] => hashset!{ pool_ids[0], pool_ids[1] }},
            pools: Default::default(),
            data_fetcher: Box::new(MockPoolDataFetching::new()),
        };

        let registry_2 = DynPoolRegistry {
            pools_by_token: hashmap! { tokens[0] => hashset!{ pool_ids[2] }},
            pools: Default::default(),
            data_fetcher: Box::new(MockPoolDataFetching::new()),
        };

        assert_eq!(
            registry_1.merge(&registry_2),
            PoolRegistry {
                pools_by_token: hashmap! { tokens[0] => hashset!{ pool_ids[0], pool_ids[1], pool_ids[2] }},
                pools: Default::default()
            }
        );

        let registry_1 = DynPoolRegistry {
            pools_by_token: Default::default(),
            pools: hashmap! { pool_ids[0] => RegisteredWeightedPool::default() },
            data_fetcher: Box::new(MockPoolDataFetching::new()),
        };

        let registry_2 = DynPoolRegistry {
            pools_by_token: Default::default(),
            pools: hashmap! { pool_ids[1] => RegisteredWeightedPool::default() },
            data_fetcher: Box::new(MockPoolDataFetching::new()),
        };

        assert_eq!(
            registry_1.merge(&registry_2),
            PoolRegistry {
                pools_by_token: Default::default(),
                pools: hashmap! {
                    pool_ids[0] => RegisteredWeightedPool::default(),
                    pool_ids[1] => RegisteredWeightedPool::default()
                },
            }
        );
    }
}<|MERGE_RESOLUTION|>--- conflicted
+++ resolved
@@ -8,29 +8,16 @@
 };
 use anyhow::{anyhow, Context, Result};
 use contracts::{
-<<<<<<< HEAD
     balancer_v2_weighted_pool_2_tokens_factory::{self, Event as WeightedPool2TokensFactoryEvent},
     balancer_v2_weighted_pool_factory::{self, Event as WeightedPoolFactoryEvent},
     BalancerV2Vault, BalancerV2WeightedPool, BalancerV2WeightedPool2TokensFactory,
-    BalancerV2WeightedPoolFactory,
-=======
-    balancer_v2_weighted_pool_factory::{
-        self, event_data::PoolCreated as ContractPoolCreated, Event as ContractEvent,
-    },
-    BalancerV2Vault, BalancerV2WeightedPool, BalancerV2WeightedPoolFactory, ERC20,
->>>>>>> eb68b36a
+    BalancerV2WeightedPoolFactory, ERC20,
 };
 use derivative::Derivative;
 use ethcontract::batch::CallBatch;
 use ethcontract::common::DeploymentInformation;
-<<<<<<< HEAD
 use ethcontract::{Bytes, Event as EthContractEvent, H160, H256, U256};
-=======
-use ethcontract::{
-    dyns::DynWeb3, Bytes, Event as EthContractEvent, EventMetadata, H160, H256, U256,
-};
 use futures::future::join_all;
->>>>>>> eb68b36a
 use itertools::Itertools;
 use mockall::*;
 use model::TokenPair;
@@ -52,12 +39,8 @@
     pub pool_address: H160,
     pub tokens: Vec<H160>,
     pub normalized_weights: Vec<U256>,
-<<<<<<< HEAD
+    pub scaling_exponents: Vec<u8>,
     pub(crate) block_created: u64,
-=======
-    pub scaling_exponents: Vec<u8>,
-    block_created: u64,
->>>>>>> eb68b36a
 }
 
 impl RegisteredWeightedPool {
@@ -616,12 +599,8 @@
                     pool_address: pool_addresses[i],
                     tokens: vec![tokens[i], tokens[i + 1]],
                     normalized_weights: vec![weights[i], weights[i + 1]],
-<<<<<<< HEAD
-                    block_created: i as u64,
-=======
                     scaling_exponents: vec![0, 0],
                     block_created: i as u64
->>>>>>> eb68b36a
                 },
                 "assertion failed at index {}",
                 i
@@ -685,27 +664,8 @@
             .map(|i| TokenPair::new(tokens[i], tokens[(i + 1) % n]).unwrap())
             .collect();
 
-<<<<<<< HEAD
         // Test the empty registry.
         let mut registry = PoolRegistry {
-=======
-        let mut dummy_data_fetcher = MockPoolDataFetching::new();
-        // Have to load all expected data into fetcher before it is passed on.
-        for i in 0..n {
-            let expected_pool_data = WeightedPoolData {
-                pool_id: pool_ids[i],
-                tokens: tokens[i..n].to_owned(),
-                weights: vec![],
-                scaling_exponents: vec![],
-            };
-            dummy_data_fetcher
-                .expect_get_pool_data()
-                .with(eq(pool_addresses[i]))
-                .returning(move |_| Ok(expected_pool_data.clone()));
-        }
-        // Test the empty pool.
-        let mut pool_store = PoolRegistry {
->>>>>>> eb68b36a
             pools_by_token: Default::default(),
             pools: Default::default(),
         };
