//! Contains command line arguments and related helpers that are shared between the binaries.
use crate::{gas_price_estimation::GasEstimatorType, sources::BaselineSource};
use ethcontract::{H160, U256};
use std::{
    num::{NonZeroU64, ParseFloatError},
    time::Duration,
};
use url::Url;

#[derive(Debug, structopt::StructOpt)]
pub struct Arguments {
    #[structopt(
        long,
        env = "LOG_FILTER",
<<<<<<< HEAD
        default_value = "warn,orderbook=debug,solver=debug,shared=debug,shared::transport::http=info"
=======
        default_value = "warn,orderbook=debug,solver=debug,shared=debug,shared::http_transport=info,archerapi=info"
>>>>>>> ee087efa
    )]
    pub log_filter: String,

    /// The Ethereum node URL to connect to.
    #[structopt(long, env = "NODE_URL", default_value = "http://localhost:8545")]
    pub node_url: Url,

    /// Timeout for web3 operations on the node in seconds.
    #[structopt(
            long,
            env = "NODE_TIMEOUT",
            default_value = "10",
            parse(try_from_str = duration_from_seconds),
        )]
    pub node_timeout: Duration,

    /// Which gas estimators to use. Multiple estimators are used in sequence if a previous one
    /// fails. Individual estimators support different networks.
    /// `EthGasStation`: supports mainnet.
    /// `GasNow`: supports mainnet.
    /// `GnosisSafe`: supports mainnet and rinkeby.
    /// `Web3`: supports every network.
    #[structopt(
        long,
        env = "GAS_ESTIMATORS",
        default_value = "Web3",
        possible_values = &GasEstimatorType::variants(),
        case_insensitive = true,
        use_delimiter = true
    )]
    pub gas_estimators: Vec<GasEstimatorType>,

    /// Base tokens used for finding multi-hop paths between multiple AMMs
    /// Should be the most liquid tokens of the given network.
    #[structopt(long, env = "BASE_TOKENS", use_delimiter = true)]
    pub base_tokens: Vec<H160>,

    /// Fee discount factor: 1 means no discount, 0.9 means 10% discount.
    #[structopt(long, env = "FEE_DISCOUNT_FACTOR", default_value = "1")]
    pub fee_discount_factor: f64,

    /// Which Liquidity sources to be used by Price Estimator.
    #[structopt(
        long,
        env = "BASELINE_SOURCES",
        default_value = "Uniswap,Sushiswap",
        possible_values = &BaselineSource::variants(),
        case_insensitive = true,
        use_delimiter = true
    )]
    pub baseline_sources: Vec<BaselineSource>,

    /// The number of blocks kept in the pool cache.
    #[structopt(long, env, default_value = "10")]
    pub pool_cache_blocks: NonZeroU64,

    /// The number of pairs that are automatically updated in the pool cache.
    #[structopt(long, env, default_value = "4")]
    pub pool_cache_maximum_recent_block_age: u64,

    /// How often to retry requests in the pool cache.
    #[structopt(long, env, default_value = "5")]
    pub pool_cache_maximum_retries: u32,

    /// How long to sleep between retries in the pool cache.
    #[structopt(long, env, default_value = "1", parse(try_from_str = duration_from_seconds))]
    pub pool_cache_delay_between_retries_seconds: Duration,

    /// How often we poll the node to check if the current block has changed.
    #[structopt(
        long,
        env,
        default_value = "5",
        parse(try_from_str = duration_from_seconds),
    )]
    pub block_stream_poll_interval_seconds: Duration,
}

pub fn duration_from_seconds(s: &str) -> Result<Duration, ParseFloatError> {
    Ok(Duration::from_secs_f32(s.parse()?))
}

pub fn wei_from_base_unit(s: &str) -> anyhow::Result<U256> {
    Ok(U256::from_dec_str(s)? * U256::exp10(18))
}

pub fn wei_from_gwei(s: &str) -> anyhow::Result<f64> {
    let in_gwei: f64 = s.parse()?;
    Ok(in_gwei * 10e9)
}<|MERGE_RESOLUTION|>--- conflicted
+++ resolved
@@ -12,11 +12,7 @@
     #[structopt(
         long,
         env = "LOG_FILTER",
-<<<<<<< HEAD
-        default_value = "warn,orderbook=debug,solver=debug,shared=debug,shared::transport::http=info"
-=======
-        default_value = "warn,orderbook=debug,solver=debug,shared=debug,shared::http_transport=info,archerapi=info"
->>>>>>> ee087efa
+        default_value = "warn,orderbook=debug,solver=debug,shared=debug,shared::transport::http=info,archerapi=info"
     )]
     pub log_filter: String,
 
