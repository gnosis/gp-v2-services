use crate::sources::balancer::pool_fetching::StablePool;
use crate::{
    baseline_solver::BaselineSolvable,
    conversions::u256_to_big_int,
    sources::balancer::pool_fetching::{TokenState, WeightedPool, WeightedTokenState},
};
use error::Error;
use ethcontract::{H160, U256};
use fixed_point::Bfp;
use num::{BigRational, CheckedDiv};
use std::collections::HashMap;

mod error;
pub mod fixed_point;
mod math;
mod stable_math;
mod weighted_math;

// TODO - Should probably distinguish between a stable / weighted swap
const BALANCER_SWAP_GAS_COST: usize = 100_000;

trait BalancerPoolSwapping {
    fn add_swap_fee_amount(&self, amount: U256, swap_fee_percentage: Bfp) -> Result<U256, Error> {
        // https://github.com/balancer-labs/balancer-v2-monorepo/blob/6c9e24e22d0c46cca6dd15861d3d33da61a60b98/pkg/core/contracts/pools/BasePool.sol#L454-L457
        Bfp::from_wei(amount)
            .div_up(swap_fee_percentage.complement())
            .map(|amount_with_fees| amount_with_fees.as_uint256())
    }

    fn subtract_swap_fee_amount(
        &self,
        amount: U256,
        swap_fee_percentage: Bfp,
    ) -> Result<U256, Error> {
        // https://github.com/balancer-labs/balancer-v2-monorepo/blob/6c9e24e22d0c46cca6dd15861d3d33da61a60b98/pkg/core/contracts/pools/BasePool.sol#L462-L466
        let amount = Bfp::from_wei(amount);
        let fee_amount = amount.mul_up(swap_fee_percentage)?;
        amount
            .sub(fee_amount)
            .map(|amount_without_fees| amount_without_fees.as_uint256())
    }

    fn checked_get_amount_in(
        &self,
        in_token: H160,
        out_amount: U256,
        out_token: H160,
    ) -> Option<U256> {
        let in_amount = self.unchecked_get_amount_in(in_token, out_amount, out_token)?;
        // We double check that resulting amount in can symmetrically provide an amount out.
        self.unchecked_get_amount_out(out_token, in_amount, in_token)?;
        Some(in_amount)
    }

    fn checked_get_amount_out(
        &self,
        out_token: H160,
        in_amount: U256,
        in_token: H160,
    ) -> Option<U256> {
        let out_amount = self.unchecked_get_amount_out(out_token, in_amount, in_token)?;
        // We double check that resulting amount out can symmetrically provide an amount in.
        self.unchecked_get_amount_in(in_token, out_amount, out_token)?;
        Some(out_amount)
    }

    fn unchecked_get_amount_in(
        &self,
        in_token: H160,
        out_amount: U256,
        out_token: H160,
    ) -> Option<U256>;

    fn unchecked_get_amount_out(
        &self,
        out_token: H160,
        in_amount: U256,
        in_token: H160,
    ) -> Option<U256>;
}

impl TokenState {
    /// Converts the stored balance into its internal representation as a
    /// Balancer fixed point number.
    fn upscaled_balance(&self) -> Option<Bfp> {
        self.upscale(self.balance)
    }

    fn scaling_exponent_as_factor(&self) -> Option<U256> {
        U256::from(10).checked_pow(self.scaling_exponent.into())
    }

    /// Scales the input token amount to the value that is used by the Balancer
    /// contract to execute math operations.
    fn upscale(&self, amount: U256) -> Option<Bfp> {
        amount
            .checked_mul(self.scaling_exponent_as_factor()?)
            .map(Bfp::from_wei)
    }

    /// Returns the token amount corresponding to the internal Balancer
    /// representation for the same amount.
    fn downscale(&self, amount: Bfp) -> Option<U256> {
        amount
            .as_uint256()
            .checked_div(self.scaling_exponent_as_factor()?)
    }
}

/// Weighted pool data as a reference used for computing input and output amounts.
pub struct WeightedPoolRef<'a> {
    pub reserves: &'a HashMap<H160, WeightedTokenState>,
    pub swap_fee_percentage: Bfp,
}

<<<<<<< HEAD
impl BalancerPoolSwapping for WeightedPoolRef<'_> {
    fn unchecked_get_amount_in(
=======
impl WeightedPoolRef<'_> {
    fn add_swap_fee_amount(&self, amount: U256) -> Result<U256, Error> {
        // https://github.com/balancer-labs/balancer-v2-monorepo/blob/6c9e24e22d0c46cca6dd15861d3d33da61a60b98/pkg/core/contracts/pools/BasePool.sol#L454-L457
        Bfp::from_wei(amount)
            .div_up(self.swap_fee_percentage.complement())
            .map(|amount_with_fees| amount_with_fees.as_uint256())
    }

    fn subtract_swap_fee_amount(&self, amount: U256) -> Result<U256, Error> {
        // https://github.com/balancer-labs/balancer-v2-monorepo/blob/6c9e24e22d0c46cca6dd15861d3d33da61a60b98/pkg/core/contracts/pools/BasePool.sol#L462-L466
        let amount = Bfp::from_wei(amount);
        let fee_amount = amount.mul_up(self.swap_fee_percentage)?;
        amount
            .sub(fee_amount)
            .map(|amount_without_fees| amount_without_fees.as_uint256())
    }

    fn get_amount_in_(
>>>>>>> 76f7739d
        &self,
        in_token: H160,
        out_amount: U256,
        out_token: H160,
    ) -> Option<U256> {
        // Note that the output of this function does not depend on the pool
        // specialization. All contract branches compute this amount with:
        // https://github.com/balancer-labs/balancer-v2-monorepo/blob/6c9e24e22d0c46cca6dd15861d3d33da61a60b98/pkg/core/contracts/pools/BaseMinimalSwapInfoPool.sol#L75-L88
        let in_reserves = self.reserves.get(&in_token)?;
        let out_reserves = self.reserves.get(&out_token)?;
        let amount_in_before_fee = weighted_math::calc_in_given_out(
            in_reserves.token_state.upscaled_balance()?,
            in_reserves.weight,
            out_reserves.token_state.upscaled_balance()?,
            out_reserves.weight,
            out_reserves.token_state.upscale(out_amount)?,
        )
        .ok()
        .map(|bfp| in_reserves.token_state.downscale(bfp))
        .flatten()?;

<<<<<<< HEAD
        self.add_swap_fee_amount(amount_in_before_fee, self.swap_fee_percentage)
            .ok()
    }

    fn unchecked_get_amount_out(
=======
        self.add_swap_fee_amount(amount_in_before_fee).ok()
    }

    fn get_amount_out_(
>>>>>>> 76f7739d
        &self,
        out_token: H160,
        in_amount: U256,
        in_token: H160,
    ) -> Option<U256> {
        // Note that the output of this function does not depend on the pool
        // specialization. All contract branches compute this amount with:
        // https://github.com/balancer-labs/balancer-v2-monorepo/blob/6c9e24e22d0c46cca6dd15861d3d33da61a60b98/pkg/core/contracts/pools/BaseMinimalSwapInfoPool.sol#L62-L75
        let in_reserves = self.reserves.get(&in_token)?;
        let out_reserves = self.reserves.get(&out_token)?;

        let in_amount_minus_fees = self
            .subtract_swap_fee_amount(in_amount, self.swap_fee_percentage)
            .ok()?;

        weighted_math::calc_out_given_in(
            in_reserves.token_state.upscaled_balance()?,
            in_reserves.weight,
            out_reserves.token_state.upscaled_balance()?,
            out_reserves.weight,
            in_reserves.token_state.upscale(in_amount_minus_fees)?,
        )
        .ok()
        .map(|bfp| out_reserves.token_state.downscale(bfp))
        .flatten()
    }
}

impl BaselineSolvable for WeightedPoolRef<'_> {
    fn get_amount_out(&self, out_token: H160, (in_amount, in_token): (U256, H160)) -> Option<U256> {
<<<<<<< HEAD
        self.checked_get_amount_out(out_token, in_amount, in_token)
    }

    fn get_amount_in(&self, in_token: H160, (out_amount, out_token): (U256, H160)) -> Option<U256> {
        self.checked_get_amount_in(in_token, out_amount, out_token)
=======
        self.get_amount_out_(out_token, (in_amount, in_token))
    }

    fn get_amount_in(&self, in_token: H160, (out_amount, out_token): (U256, H160)) -> Option<U256> {
        self.get_amount_in_(in_token, (out_amount, out_token))
>>>>>>> 76f7739d
    }

    fn get_spot_price(&self, base_token: H160, quote_token: H160) -> Option<BigRational> {
        // https://balancer.fi/whitepaper.pdf#spot-price
        let WeightedTokenState {
            token_state:
                TokenState {
                    balance: base_balance,
                    ..
                },
            weight: base_weight,
        } = self.reserves.get(&base_token)?;
        let WeightedTokenState {
            token_state:
                TokenState {
                    balance: quote_balance,
                    ..
                },
            weight: quote_weight,
        } = self.reserves.get(&quote_token)?;
        if base_weight.is_zero() || quote_weight.is_zero() {
            return None;
        }

        // note: no need to scale, as the balances are already stored in token
        // units and weights are all rescaled by the same amount.
        let base_rate = BigRational::new(
            u256_to_big_int(base_balance),
            u256_to_big_int(&base_weight.as_uint256()),
        );
        let quote_rate = BigRational::new(
            u256_to_big_int(quote_balance),
            u256_to_big_int(&quote_weight.as_uint256()),
        );
        quote_rate.checked_div(&base_rate)
    }

    fn gas_cost(&self) -> usize {
        BALANCER_SWAP_GAS_COST
    }
}

/// Stable pool data as a reference used for computing input and output amounts.
pub struct StablePoolRef<'a> {
    pub reserves: &'a HashMap<H160, TokenState>,
    pub swap_fee_percentage: Bfp,
    pub amplification_parameter: U256,
}

#[derive(Debug)]
struct BalancesWithIndices {
    token_index_in: usize,
    token_index_out: usize,
    balances: Vec<Bfp>,
}

impl BalancerPoolSwapping for StablePoolRef<'_> {
    fn unchecked_get_amount_in(
        &self,
        in_token: H160,
        out_amount: U256,
        out_token: H160,
    ) -> Option<U256> {
        let in_reserves = self.reserves.get(&in_token)?;
        let out_reserves = self.reserves.get(&out_token)?;
        let BalancesWithIndices {
            token_index_in,
            token_index_out,
            mut balances,
        } = self.construct_balances_and_token_indices(&in_token, &out_token)?;
        let amount_in_before_fee = stable_math::calc_in_given_out(
            self.amplification_parameter,
            balances.as_mut_slice(),
            token_index_in,
            token_index_out,
            out_reserves.upscale(out_amount)?,
        )
        .ok()
        .map(|bfp| in_reserves.downscale(bfp))
        .flatten()?;
        self.add_swap_fee_amount(amount_in_before_fee, self.swap_fee_percentage)
            .ok()
    }

    fn unchecked_get_amount_out(
        &self,
        out_token: H160,
        in_amount: U256,
        in_token: H160,
    ) -> Option<U256> {
        // Note that the output of this function does not depend on the pool
        // specialization. All contract branches compute this amount with:
        // https://github.com/balancer-labs/balancer-v2-monorepo/blob/6c9e24e22d0c46cca6dd15861d3d33da61a60b98/pkg/core/contracts/pools/BaseMinimalSwapInfoPool.sol#L62-L75
        let in_reserves = self.reserves.get(&in_token)?;
        let out_reserves = self.reserves.get(&out_token)?;
        let BalancesWithIndices {
            token_index_in,
            token_index_out,
            mut balances,
        } = self.construct_balances_and_token_indices(&in_token, &out_token)?;
        let in_amount_minus_fees = self
            .subtract_swap_fee_amount(in_amount, self.swap_fee_percentage)
            .ok()?;
        stable_math::calc_out_given_in(
            self.amplification_parameter,
            balances.as_mut_slice(),
            token_index_in,
            token_index_out,
            in_reserves.upscale(in_amount_minus_fees)?,
        )
        .ok()
        .map(|bfp| out_reserves.downscale(bfp))
        .flatten()
    }
}

impl StablePoolRef<'_> {
    fn construct_balances_and_token_indices(
        &self,
        in_token: &H160,
        out_token: &H160,
    ) -> Option<BalancesWithIndices> {
        let mut balances = vec![];
        let (mut token_index_in, mut token_index_out) = (0, 0);
        for (index, token) in self.reserves.keys().enumerate() {
            if token == in_token {
                token_index_in = index;
            }
            if token == out_token {
                token_index_out = index;
            }
            balances.push(
                self.reserves
                    .get(token)
                    .expect("tokens taken from reserve keys")
                    .upscaled_balance()?,
            )
        }
        Some(BalancesWithIndices {
            token_index_in,
            token_index_out,
            balances,
        })
    }
}

impl BaselineSolvable for StablePoolRef<'_> {
    fn get_amount_out(&self, out_token: H160, (in_amount, in_token): (U256, H160)) -> Option<U256> {
        self.checked_get_amount_out(out_token, in_amount, in_token)
    }

    fn get_amount_in(&self, in_token: H160, (out_amount, out_token): (U256, H160)) -> Option<U256> {
        self.checked_get_amount_in(in_token, out_amount, out_token)
    }

    fn get_spot_price(&self, base_token: H160, quote_token: H160) -> Option<BigRational> {
        // https://balancer.fi/whitepaper.pdf#spot-price
        // Note that the spot price is defined for weighted pools so we have assumed weights of 1.
        let base_balance = self.reserves.get(&base_token)?.balance;
        let quote_balance = self.reserves.get(&quote_token)?.balance;

        // note: no need to scale, as the balances are already stored in token
        // units and weights are all rescaled by the same amount.
        let base_rate = BigRational::new(u256_to_big_int(&base_balance), 1.into());
        let quote_rate = BigRational::new(u256_to_big_int(&quote_balance), 1.into());
        quote_rate.checked_div(&base_rate)
    }

    fn gas_cost(&self) -> usize {
        BALANCER_SWAP_GAS_COST
    }
}

impl StablePool {
    fn as_pool_ref(&self) -> StablePoolRef {
        StablePoolRef {
            reserves: &self.reserves,
            swap_fee_percentage: self.common.swap_fee_percentage,
            amplification_parameter: self.amplification_parameter.as_u256(),
        }
    }
}

impl WeightedPool {
    fn as_pool_ref(&self) -> WeightedPoolRef {
        WeightedPoolRef {
            reserves: &self.reserves,
            swap_fee_percentage: self.common.swap_fee_percentage,
        }
    }
}

impl BaselineSolvable for WeightedPool {
    fn get_amount_out(&self, out_token: H160, input: (U256, H160)) -> Option<U256> {
        self.as_pool_ref().get_amount_out(out_token, input)
    }

    fn get_amount_in(&self, in_token: H160, output: (U256, H160)) -> Option<U256> {
        self.as_pool_ref().get_amount_in(in_token, output)
    }

    fn get_spot_price(&self, base_token: H160, quote_token: H160) -> Option<BigRational> {
        self.as_pool_ref().get_spot_price(base_token, quote_token)
    }

    fn gas_cost(&self) -> usize {
        self.as_pool_ref().gas_cost()
    }
}

impl BaselineSolvable for StablePool {
    fn get_amount_out(&self, out_token: H160, input: (U256, H160)) -> Option<U256> {
        self.as_pool_ref().get_amount_out(out_token, input)
    }

    fn get_amount_in(&self, in_token: H160, output: (U256, H160)) -> Option<U256> {
        self.as_pool_ref().get_amount_in(in_token, output)
    }

    fn get_spot_price(&self, base_token: H160, quote_token: H160) -> Option<BigRational> {
        self.as_pool_ref().get_spot_price(base_token, quote_token)
    }

    fn gas_cost(&self) -> usize {
        self.as_pool_ref().gas_cost()
    }
}

#[cfg(test)]
mod tests {
    use super::*;
    use crate::sources::balancer::pool_fetching::{AmplificationParameter, CommonPoolState};
    use std::collections::HashMap;

    fn create_weighted_pool_with(
        tokens: Vec<H160>,
        balances: Vec<U256>,
        weights: Vec<Bfp>,
        scaling_exps: Vec<u8>,
        swap_fee_percentage: U256,
    ) -> WeightedPool {
        let mut reserves = HashMap::new();
        for i in 0..tokens.len() {
            let (token, balance, weight, scaling_exponent) =
                (tokens[i], balances[i], weights[i], scaling_exps[i]);
            reserves.insert(
                token,
                WeightedTokenState {
                    token_state: TokenState {
                        balance,
                        scaling_exponent,
                    },
                    weight,
                },
            );
        }
        WeightedPool {
            common: CommonPoolState {
                pool_id: Default::default(),
                pool_address: H160::zero(),
                swap_fee_percentage: Bfp::from_wei(swap_fee_percentage),
                paused: true,
            },
            reserves,
        }
    }

    fn create_stable_pool_with(
        tokens: Vec<H160>,
        balances: Vec<U256>,
        amplification_parameter: AmplificationParameter,
        scaling_exps: Vec<u8>,
        swap_fee_percentage: U256,
    ) -> StablePool {
        let mut reserves = HashMap::new();
        for i in 0..tokens.len() {
            let (token, balance, scaling_exponent) = (tokens[i], balances[i], scaling_exps[i]);
            reserves.insert(
                token,
                TokenState {
                    balance,
                    scaling_exponent,
                },
            );
        }
        StablePool {
            common: CommonPoolState {
                pool_id: Default::default(),
                pool_address: H160::zero(),
                swap_fee_percentage: Bfp::from_wei(swap_fee_percentage),
                paused: true,
            },
            reserves,
            amplification_parameter,
        }
    }

    #[test]
    fn weighted_get_amount_out() {
        // Values obtained from this transaction:
        // https://dashboard.tenderly.co/tx/main/0xa9f571c9bfd4289bd4bd270465d73e1b7e010622ed089d54d81ec63a0365ec22/debugger
        let crv = H160::repeat_byte(21);
        let sdvecrv_dao = H160::repeat_byte(42);
        let b = create_weighted_pool_with(
            vec![crv, sdvecrv_dao],
            vec![
                1_850_304_144_768_426_873_445_489_i128.into(),
                95_671_347_892_391_047_965_654_i128.into(),
            ],
            vec!["0.9".parse().unwrap(), "0.1".parse().unwrap()],
            vec![0, 0],
            2_000_000_000_000_000_i128.into(),
        );

        assert_eq!(
            b.get_amount_out(crv, (227_937_106_828_652_254_870_i128.into(), sdvecrv_dao))
                .unwrap(),
            488_192_591_864_344_551_330_i128.into()
        );
    }

    #[test]
    fn weighted_get_amount_in() {
        // Values obtained from this transaction:
        // https://dashboard.tenderly.co/tx/main/0xafc3dd6a636a85d9c1976dfa5aee33f78e6ee902f285c9d4cf80a0014aa2a052/debugger
        let weth = H160::repeat_byte(21);
        let tusd = H160::repeat_byte(42);
        let b = create_weighted_pool_with(
            vec![weth, tusd],
            vec![60_000_000_000_000_000_i128.into(), 250_000_000_i128.into()],
            vec!["0.5".parse().unwrap(), "0.5".parse().unwrap()],
            vec![0, 12],
            1_000_000_000_000_000_i128.into(),
        );

        assert_eq!(
            b.get_amount_in(weth, (5_000_000_i128.into(), tusd))
                .unwrap(),
            1_225_715_511_430_411_i128.into()
        );
    }

    #[test]
    fn weighted_balanced_spot_price() {
        let weth = H160::repeat_byte(21);
        let usdc = H160::repeat_byte(42);
        let b = create_weighted_pool_with(
            vec![weth, usdc],
            vec![U256::exp10(22), U256::exp10(22) * U256::from(2500)],
            vec!["0.5".parse().unwrap(), "0.5".parse().unwrap()],
            vec![0, 12],
            0.into(),
        );

        assert_eq!(
            b.get_spot_price(weth, usdc).unwrap(),
            BigRational::new(2500.into(), 1.into())
        );
        assert_eq!(
            b.get_spot_price(usdc, weth).unwrap(),
            BigRational::new(1.into(), 2500.into())
        );
        assert_eq!(b.get_spot_price(weth, H160::zero()), None);
        assert_eq!(b.get_spot_price(H160::zero(), usdc), None);
        assert_eq!(b.get_spot_price(H160::zero(), H160::zero()), None);
    }

    #[test]
    fn weighted_unbalanced_spot_price() {
        let weth = H160::repeat_byte(21);
        let dai = H160::repeat_byte(42);
        let b = create_weighted_pool_with(
            vec![weth, dai],
            vec![U256::exp10(22), U256::exp10(22) * U256::from(7500)],
            vec!["0.25".parse().unwrap(), "0.75".parse().unwrap()],
            vec![0, 0],
            0.into(),
        );

        assert_eq!(
            b.get_spot_price(weth, dai).unwrap(),
            BigRational::new(2500.into(), 1.into())
        );
        assert_eq!(
            b.get_spot_price(dai, weth).unwrap(),
            BigRational::new(1.into(), 2500.into())
        );
    }

    #[test]
    fn construct_balances_and_token_indices() {
        let tokens: Vec<_> = (1..=3).map(H160::from_low_u64_be).collect();
        let balances = (1..=3).map(|n| n.into()).collect();
        let pool = create_stable_pool_with(
            tokens.clone(),
            balances,
            AmplificationParameter::new(1.into(), 1.into()).unwrap(),
            vec![18, 18, 18],
            1.into(),
        );

        for (i, token_i) in tokens.iter().enumerate() {
            for (j, token_j) in tokens.iter().enumerate() {
                let res_ij = pool
                    .as_pool_ref()
                    .construct_balances_and_token_indices(token_i, token_j)
                    .unwrap();
                assert_eq!(res_ij.token_index_in, i);
                assert_eq!(res_ij.token_index_out, j);
            }
        }
    }

    #[test]
    fn stable_get_amount_out() {
        // Test based on actual swap.
        // https://dashboard.tenderly.co/tx/main/0x75be93fff064ad46b423b9e20cee09b0ae7f741087f43e4187d4f4cf59f54229/debugger
        // Token addresses are irrelevant for computation.
        let dai = H160::from_low_u64_be(1);
        let usdc = H160::from_low_u64_be(2);
        let tusd = H160::from_low_u64_be(3);
        let tokens = vec![dai, usdc, tusd];
        let scaling_exps = vec![0, 12, 12];
        let amplification_parameter = AmplificationParameter::new(570.into(), 1000.into()).unwrap();
        let balances = vec![
            40_927_687_702_846_622_465_144_342_i128.into(),
            59_448_574_675_062_i128.into(),
            55_199_308_926_456_i128.into(),
        ];
        let swap_fee_percentage = 300_000_000_000_000u128.into();
        let pool = create_stable_pool_with(
            tokens,
            balances,
            amplification_parameter,
            scaling_exps,
            swap_fee_percentage,
        );
        // Etherscan for amount verification:
        // https://etherscan.io/tx/0x75be93fff064ad46b423b9e20cee09b0ae7f741087f43e4187d4f4cf59f54229
        let amount_in = 1_886_982_823_746_269_817_650_i128.into();
        let amount_out = 1_887_770_905_i128;
        let res_out = pool.get_amount_out(usdc, (amount_in, dai));
        assert_eq!(res_out.unwrap(), amount_out.into());
    }

    #[test]
    fn stable_get_amount_in() {
        // Test based on actual swap.
        // https://dashboard.tenderly.co/tx/main/0x38487122158eef6b63570b5d3754ddc223c63af5c049d7b80acacb9e8ca89a63/debugger
        // Token addresses are irrelevant for computation.
        let dai = H160::from_low_u64_be(1);
        let usdc = H160::from_low_u64_be(2);
        let tusd = H160::from_low_u64_be(3);
        let tokens = vec![dai, usdc, tusd];
        let scaling_exps = vec![0, 12, 12];
        let amplification_parameter = AmplificationParameter::new(570.into(), 1000.into()).unwrap();
        let balances = vec![
            34_869_494_603_218_073_631_628_580_i128.into(),
            48_176_005_970_419_i128.into(),
            44_564_350_355_030_i128.into(),
        ];
        let swap_fee_percentage = 300_000_000_000_000u128.into();
        let pool = create_stable_pool_with(
            tokens,
            balances,
            amplification_parameter,
            scaling_exps,
            swap_fee_percentage,
        );
        // Etherscan for amount verification:
        // https://etherscan.io/tx/0x38487122158eef6b63570b5d3754ddc223c63af5c049d7b80acacb9e8ca89a63
        let amount_in = 900_816_325_i128;
        let amount_out = 900_000_000_000_000_000_000_u128.into();
        let res_out = pool.get_amount_in(usdc, (amount_out, dai));
        // TODO - figure out why this is off by 1.
        assert_eq!(res_out.unwrap(), amount_in.into());
    }
}<|MERGE_RESOLUTION|>--- conflicted
+++ resolved
@@ -40,43 +40,9 @@
             .map(|amount_without_fees| amount_without_fees.as_uint256())
     }
 
-    fn checked_get_amount_in(
-        &self,
-        in_token: H160,
-        out_amount: U256,
-        out_token: H160,
-    ) -> Option<U256> {
-        let in_amount = self.unchecked_get_amount_in(in_token, out_amount, out_token)?;
-        // We double check that resulting amount in can symmetrically provide an amount out.
-        self.unchecked_get_amount_out(out_token, in_amount, in_token)?;
-        Some(in_amount)
-    }
-
-    fn checked_get_amount_out(
-        &self,
-        out_token: H160,
-        in_amount: U256,
-        in_token: H160,
-    ) -> Option<U256> {
-        let out_amount = self.unchecked_get_amount_out(out_token, in_amount, in_token)?;
-        // We double check that resulting amount out can symmetrically provide an amount in.
-        self.unchecked_get_amount_in(in_token, out_amount, out_token)?;
-        Some(out_amount)
-    }
-
-    fn unchecked_get_amount_in(
-        &self,
-        in_token: H160,
-        out_amount: U256,
-        out_token: H160,
-    ) -> Option<U256>;
-
-    fn unchecked_get_amount_out(
-        &self,
-        out_token: H160,
-        in_amount: U256,
-        in_token: H160,
-    ) -> Option<U256>;
+    fn get_amount_in_(&self, in_token: H160, out_amount: U256, out_token: H160) -> Option<U256>;
+
+    fn get_amount_out_(&self, out_token: H160, in_amount: U256, in_token: H160) -> Option<U256>;
 }
 
 impl TokenState {
@@ -113,34 +79,8 @@
     pub swap_fee_percentage: Bfp,
 }
 
-<<<<<<< HEAD
 impl BalancerPoolSwapping for WeightedPoolRef<'_> {
-    fn unchecked_get_amount_in(
-=======
-impl WeightedPoolRef<'_> {
-    fn add_swap_fee_amount(&self, amount: U256) -> Result<U256, Error> {
-        // https://github.com/balancer-labs/balancer-v2-monorepo/blob/6c9e24e22d0c46cca6dd15861d3d33da61a60b98/pkg/core/contracts/pools/BasePool.sol#L454-L457
-        Bfp::from_wei(amount)
-            .div_up(self.swap_fee_percentage.complement())
-            .map(|amount_with_fees| amount_with_fees.as_uint256())
-    }
-
-    fn subtract_swap_fee_amount(&self, amount: U256) -> Result<U256, Error> {
-        // https://github.com/balancer-labs/balancer-v2-monorepo/blob/6c9e24e22d0c46cca6dd15861d3d33da61a60b98/pkg/core/contracts/pools/BasePool.sol#L462-L466
-        let amount = Bfp::from_wei(amount);
-        let fee_amount = amount.mul_up(self.swap_fee_percentage)?;
-        amount
-            .sub(fee_amount)
-            .map(|amount_without_fees| amount_without_fees.as_uint256())
-    }
-
-    fn get_amount_in_(
->>>>>>> 76f7739d
-        &self,
-        in_token: H160,
-        out_amount: U256,
-        out_token: H160,
-    ) -> Option<U256> {
+    fn get_amount_in_(&self, in_token: H160, out_amount: U256, out_token: H160) -> Option<U256> {
         // Note that the output of this function does not depend on the pool
         // specialization. All contract branches compute this amount with:
         // https://github.com/balancer-labs/balancer-v2-monorepo/blob/6c9e24e22d0c46cca6dd15861d3d33da61a60b98/pkg/core/contracts/pools/BaseMinimalSwapInfoPool.sol#L75-L88
@@ -156,24 +96,11 @@
         .ok()
         .map(|bfp| in_reserves.token_state.downscale(bfp))
         .flatten()?;
-
-<<<<<<< HEAD
         self.add_swap_fee_amount(amount_in_before_fee, self.swap_fee_percentage)
             .ok()
     }
 
-    fn unchecked_get_amount_out(
-=======
-        self.add_swap_fee_amount(amount_in_before_fee).ok()
-    }
-
-    fn get_amount_out_(
->>>>>>> 76f7739d
-        &self,
-        out_token: H160,
-        in_amount: U256,
-        in_token: H160,
-    ) -> Option<U256> {
+    fn get_amount_out_(&self, out_token: H160, in_amount: U256, in_token: H160) -> Option<U256> {
         // Note that the output of this function does not depend on the pool
         // specialization. All contract branches compute this amount with:
         // https://github.com/balancer-labs/balancer-v2-monorepo/blob/6c9e24e22d0c46cca6dd15861d3d33da61a60b98/pkg/core/contracts/pools/BaseMinimalSwapInfoPool.sol#L62-L75
@@ -199,19 +126,11 @@
 
 impl BaselineSolvable for WeightedPoolRef<'_> {
     fn get_amount_out(&self, out_token: H160, (in_amount, in_token): (U256, H160)) -> Option<U256> {
-<<<<<<< HEAD
-        self.checked_get_amount_out(out_token, in_amount, in_token)
+        self.get_amount_out_(out_token, in_amount, in_token)
     }
 
     fn get_amount_in(&self, in_token: H160, (out_amount, out_token): (U256, H160)) -> Option<U256> {
-        self.checked_get_amount_in(in_token, out_amount, out_token)
-=======
-        self.get_amount_out_(out_token, (in_amount, in_token))
-    }
-
-    fn get_amount_in(&self, in_token: H160, (out_amount, out_token): (U256, H160)) -> Option<U256> {
-        self.get_amount_in_(in_token, (out_amount, out_token))
->>>>>>> 76f7739d
+        self.get_amount_in_(in_token, out_amount, out_token)
     }
 
     fn get_spot_price(&self, base_token: H160, quote_token: H160) -> Option<BigRational> {
@@ -269,12 +188,7 @@
 }
 
 impl BalancerPoolSwapping for StablePoolRef<'_> {
-    fn unchecked_get_amount_in(
-        &self,
-        in_token: H160,
-        out_amount: U256,
-        out_token: H160,
-    ) -> Option<U256> {
+    fn get_amount_in_(&self, in_token: H160, out_amount: U256, out_token: H160) -> Option<U256> {
         let in_reserves = self.reserves.get(&in_token)?;
         let out_reserves = self.reserves.get(&out_token)?;
         let BalancesWithIndices {
@@ -296,12 +210,7 @@
             .ok()
     }
 
-    fn unchecked_get_amount_out(
-        &self,
-        out_token: H160,
-        in_amount: U256,
-        in_token: H160,
-    ) -> Option<U256> {
+    fn get_amount_out_(&self, out_token: H160, in_amount: U256, in_token: H160) -> Option<U256> {
         // Note that the output of this function does not depend on the pool
         // specialization. All contract branches compute this amount with:
         // https://github.com/balancer-labs/balancer-v2-monorepo/blob/6c9e24e22d0c46cca6dd15861d3d33da61a60b98/pkg/core/contracts/pools/BaseMinimalSwapInfoPool.sol#L62-L75
@@ -360,11 +269,11 @@
 
 impl BaselineSolvable for StablePoolRef<'_> {
     fn get_amount_out(&self, out_token: H160, (in_amount, in_token): (U256, H160)) -> Option<U256> {
-        self.checked_get_amount_out(out_token, in_amount, in_token)
+        self.get_amount_out_(out_token, in_amount, in_token)
     }
 
     fn get_amount_in(&self, in_token: H160, (out_amount, out_token): (U256, H160)) -> Option<U256> {
-        self.checked_get_amount_in(in_token, out_amount, out_token)
+        self.get_amount_in_(in_token, out_amount, out_token)
     }
 
     fn get_spot_price(&self, base_token: H160, quote_token: H160) -> Option<BigRational> {
