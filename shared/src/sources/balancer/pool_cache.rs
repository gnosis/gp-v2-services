use crate::sources::balancer::pool_storage::{PoolEvaluating, RegisteredPool};
use crate::{
    recent_block_cache::{Block, CacheFetching, CacheKey, CacheMetrics, RecentBlockCache},
    sources::{
        balancer::{
            event_handler::BalancerPoolRegistry,
            pool_fetching::{BalancerPool, StablePool, WeightedPool},
            swap::fixed_point::Bfp,
        },
        uniswap::pool_fetching::{handle_contract_error, MAX_BATCH_SIZE},
    },
    Web3,
};
use anyhow::Result;
use contracts::{BalancerV2StablePool, BalancerV2Vault, BalancerV2WeightedPool};
use ethcontract::{batch::CallBatch, errors::MethodError, BlockId, Bytes, H160, H256, U256};
use std::{collections::HashSet, sync::Arc};

pub struct PoolReserveFetcher {
    pool_registry: Arc<BalancerPoolRegistry>,
    vault: BalancerV2Vault,
    web3: Web3,
}

pub trait BalancerPoolCacheMetrics: Send + Sync {
    fn pools_fetched(&self, cache_hits: usize, cache_misses: usize);
}

impl PoolReserveFetcher {
    pub async fn new(pool_registry: Arc<BalancerPoolRegistry>, web3: Web3) -> Result<Self> {
        let vault = BalancerV2Vault::deployed(&web3).await?;
        Ok(Self {
            pool_registry,
            vault,
            web3,
        })
    }
}

pub type BalancerPoolReserveCache =
    RecentBlockCache<H256, BalancerPool, PoolReserveFetcher, Arc<dyn BalancerPoolCacheMetrics>>;

impl CacheKey<BalancerPool> for H256 {
    fn first_ord() -> Self {
        H256::zero()
    }

    fn for_value(value: &BalancerPool) -> Self {
        value.pool_id()
    }
}

#[async_trait::async_trait]
impl CacheFetching<H256, BalancerPool> for PoolReserveFetcher {
    async fn fetch_values(
        &self,
        pool_ids: HashSet<H256>,
        at_block: Block,
    ) -> Result<Vec<BalancerPool>> {
        let mut batch = CallBatch::new(self.web3.transport());
        let block = BlockId::Number(at_block.into());
        let weighted_pool_futures = self
            .pool_registry
            .get_weighted_pools(&pool_ids)
            .await
            .into_iter()
            .map(|registered_pool| {
                let pool_contract =
                    BalancerV2WeightedPool::at(&self.web3, registered_pool.common.pool_address);
                let swap_fee = pool_contract
                    .get_swap_fee_percentage()
                    .block(block)
                    .batch_call(&mut batch);
                let reserves = self
                    .vault
                    .get_pool_tokens(Bytes(registered_pool.common.pool_id.0))
                    .block(block)
                    .batch_call(&mut batch);
                let paused_state = pool_contract
                    .get_paused_state()
                    .block(block)
                    .batch_call(&mut batch);
                async move {
                    #[allow(clippy::eval_order_dependence)]
                    FetchedBalancerPool {
                        registered_pool: RegisteredPool::Weighted(registered_pool),
                        swap_fee_percentage: swap_fee.await,
                        reserves: reserves.await,
                        paused_state: paused_state.await,
                        /// This value is irrelevant for weighted pools
                        amplification_parameter: None,
                    }
                }
            })
            .collect::<Vec<_>>();
        let stable_pool_futures = self
            .pool_registry
            .get_stable_pools(&pool_ids)
            .await
            .into_iter()
            .map(|registered_pool| {
                let pool_contract =
<<<<<<< HEAD
                    BalancerV2StablePool::at(&self.web3, registered_pool.pool_address());
=======
                    BalancerV2StablePool::at(&self.web3, registered_pool.properties().pool_address);
>>>>>>> dbb24eff
                let swap_fee = pool_contract
                    .get_swap_fee_percentage()
                    .block(block)
                    .batch_call(&mut batch);
                let reserves = self
                    .vault
<<<<<<< HEAD
                    .get_pool_tokens(Bytes(registered_pool.pool_id().0))
=======
                    .get_pool_tokens(Bytes(registered_pool.properties().pool_id.0))
>>>>>>> dbb24eff
                    .block(block)
                    .batch_call(&mut batch);
                let paused_state = pool_contract
                    .get_paused_state()
                    .block(block)
                    .batch_call(&mut batch);
                let amplification_parameter = pool_contract
                    .get_amplification_parameter()
                    .block(block)
                    .batch_call(&mut batch);
                async move {
                    #[allow(clippy::eval_order_dependence)]
                    FetchedBalancerPool {
                        registered_pool: RegisteredPool::Stable(registered_pool),
                        swap_fee_percentage: swap_fee.await,
                        reserves: reserves.await,
                        paused_state: paused_state.await,
                        amplification_parameter: Some(amplification_parameter.await),
                    }
                }
            })
            .collect::<Vec<_>>();
        batch.execute_all(MAX_BATCH_SIZE).await;

        let mut results = Vec::new();
        for future in weighted_pool_futures {
            // Batch has already been executed, so these awaits resolve immediately.
            results.push(future.await);
        }

        for future in stable_pool_futures {
            // Batch has already been executed, so these awaits resolve immediately.
            results.push(future.await);
        }
        handle_results(results)
    }
}

impl CacheMetrics for Arc<dyn BalancerPoolCacheMetrics> {
    fn entries_fetched(&self, cache_hits: usize, cache_misses: usize) {
        self.pools_fetched(cache_hits, cache_misses)
    }
}

/// An internal temporary struct used during pool fetching to handle errors.
struct FetchedBalancerPool {
    registered_pool: RegisteredPool,
    swap_fee_percentage: Result<U256, MethodError>,
    /// getPoolTokens returns (Tokens, Balances, LastBlockUpdated)
    reserves: Result<(Vec<H160>, Vec<U256>, U256), MethodError>,
    /// getPausedState returns (paused, pauseWindowEndTime, bufferPeriodEndTime)
    paused_state: Result<(bool, U256, U256), MethodError>,
    /// getAmplificationParameter returns (value, isUpdating, precision)
    /// Only relevant for Stable Pools.
    amplification_parameter: Option<Result<(U256, bool, U256), MethodError>>,
}

fn handle_results(results: Vec<FetchedBalancerPool>) -> Result<Vec<BalancerPool>> {
    results
        .into_iter()
        .try_fold(Vec::new(), |mut acc, fetched_pool| {
            let balances = match handle_contract_error(fetched_pool.reserves)? {
                // We only keep the balances entry of reserves query.
                Some(reserves) => reserves.1,
                None => return Ok(acc),
            };
            let swap_fee_percentage = match handle_contract_error(fetched_pool.swap_fee_percentage)?
            {
                Some(swap_fee) => swap_fee,
                None => return Ok(acc),
            };
            let paused = match handle_contract_error(fetched_pool.paused_state)? {
                // We only keep the boolean value regarding whether the pool is paused or not
                Some(state) => state.0,
                None => return Ok(acc),
            };
            match fetched_pool.registered_pool {
                RegisteredPool::Weighted(pool_data) => {
                    acc.push(BalancerPool::Weighted(WeightedPool::new(
                        pool_data,
                        balances,
                        Bfp::from_wei(swap_fee_percentage),
                        paused,
                    )));
                }
                RegisteredPool::Stable(pool_data) => {
                    let amplification_parameter = match handle_contract_error(
                        fetched_pool
                            .amplification_parameter
                            .expect("Stable pools must have this set."),
                    )? {
                        // We only keep the U256 value and disregard isUpdating and precision.
                        Some(state) => state.0,
                        None => return Ok(acc),
                    };
                    acc.push(BalancerPool::Stable(StablePool::new(
                        pool_data,
                        balances,
                        Bfp::from_wei(swap_fee_percentage),
                        amplification_parameter,
                        paused,
                    )));
                }
            }
            Ok(acc)
        })
}

#[cfg(test)]
mod tests {
    use super::*;
    use crate::ethcontract_error;
    use crate::sources::balancer::pool_storage::RegisteredWeightedPool;

    #[test]
    fn pool_fetcher_forwards_node_error() {
        let results = vec![FetchedBalancerPool {
            registered_pool: RegisteredPool::Weighted(RegisteredWeightedPool::default()),
            swap_fee_percentage: Ok(U256::zero()),
            reserves: Err(ethcontract_error::testing_node_error()),
            paused_state: Ok((true, U256::zero(), U256::zero())),
            amplification_parameter: None,
        }];
        assert!(handle_results(results).is_err());
        let results = vec![FetchedBalancerPool {
            registered_pool: RegisteredPool::Weighted(RegisteredWeightedPool::default()),
            swap_fee_percentage: Err(ethcontract_error::testing_node_error()),
            reserves: Ok((vec![], vec![], U256::zero())),
            paused_state: Ok((true, U256::zero(), U256::zero())),
            amplification_parameter: None,
        }];
        assert!(handle_results(results).is_err());
    }

    #[test]
    fn pool_fetcher_skips_contract_error() {
        let results = vec![
            FetchedBalancerPool {
                registered_pool: RegisteredPool::Weighted(RegisteredWeightedPool::default()),
                swap_fee_percentage: Ok(U256::zero()),
                reserves: Err(ethcontract_error::testing_contract_error()),
                paused_state: Ok((true, U256::zero(), U256::zero())),
                amplification_parameter: None,
            },
            FetchedBalancerPool {
                registered_pool: RegisteredPool::Weighted(RegisteredWeightedPool::default()),
                swap_fee_percentage: Err(ethcontract_error::testing_contract_error()),
                reserves: Ok((vec![], vec![], U256::zero())),
                paused_state: Ok((true, U256::zero(), U256::zero())),
                amplification_parameter: None,
            },
            FetchedBalancerPool {
                registered_pool: RegisteredPool::Weighted(RegisteredWeightedPool::default()),
                swap_fee_percentage: Ok(U256::zero()),
                reserves: Ok((vec![], vec![], U256::zero())),
                paused_state: Ok((true, U256::zero(), U256::zero())),
                amplification_parameter: None,
            },
        ];
        assert_eq!(handle_results(results).unwrap().len(), 1);
    }
}<|MERGE_RESOLUTION|>--- conflicted
+++ resolved
@@ -100,22 +100,14 @@
             .into_iter()
             .map(|registered_pool| {
                 let pool_contract =
-<<<<<<< HEAD
-                    BalancerV2StablePool::at(&self.web3, registered_pool.pool_address());
-=======
                     BalancerV2StablePool::at(&self.web3, registered_pool.properties().pool_address);
->>>>>>> dbb24eff
                 let swap_fee = pool_contract
                     .get_swap_fee_percentage()
                     .block(block)
                     .batch_call(&mut batch);
                 let reserves = self
                     .vault
-<<<<<<< HEAD
-                    .get_pool_tokens(Bytes(registered_pool.pool_id().0))
-=======
                     .get_pool_tokens(Bytes(registered_pool.properties().pool_id.0))
->>>>>>> dbb24eff
                     .block(block)
                     .batch_call(&mut batch);
                 let paused_state = pool_contract
