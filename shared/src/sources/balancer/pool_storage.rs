--- conflicted
+++ resolved
@@ -43,14 +43,7 @@
 };
 
 pub trait PoolEvaluating {
-<<<<<<< HEAD
-    fn pool_id(&self) -> H256;
-    fn tokens(&self) -> Vec<H160>;
-    fn pool_address(&self) -> H160;
-    fn scaling_exponents(&self) -> Vec<u8>;
-=======
     fn properties(&self) -> CommonPoolData;
->>>>>>> dbb24eff
 }
 
 #[derive(Clone, Debug, Default, Eq, PartialEq)]
@@ -83,14 +76,6 @@
     fn properties(&self) -> CommonPoolData {
         self.common.clone()
     }
-
-    fn pool_address(&self) -> H160 {
-        self.common.pool_address
-    }
-
-    fn scaling_exponents(&self) -> Vec<u8> {
-        self.common.scaling_exponents.clone()
-    }
 }
 
 #[derive(Clone, Debug, Default, Eq, PartialEq)]
@@ -101,14 +86,6 @@
 impl PoolEvaluating for RegisteredStablePool {
     fn properties(&self) -> CommonPoolData {
         self.common.clone()
-    }
-
-    fn pool_address(&self) -> H160 {
-        self.common.pool_address
-    }
-
-    fn scaling_exponents(&self) -> Vec<u8> {
-        self.common.scaling_exponents.clone()
     }
 }
 
