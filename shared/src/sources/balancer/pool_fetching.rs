--- conflicted
+++ resolved
@@ -214,14 +214,6 @@
         // We expect the weight and token indices are aligned with balances returned from EVM query.
         // If necessary we would also pass the tokens along with the query result,
         // use them and fetch the weights from the registry by token address.
-<<<<<<< HEAD
-        for (i, balance) in balances.into_iter().enumerate() {
-            reserves.insert(
-                pool_data.tokens()[i],
-                TokenState {
-                    balance,
-                    scaling_exponent: pool_data.scaling_exponents()[i],
-=======
         for (&token, balance, &scaling_exponent) in itertools::izip!(
             &pool_data.common.tokens,
             balances,
@@ -232,18 +224,12 @@
                 TokenState {
                     balance,
                     scaling_exponent,
->>>>>>> dbb24eff
                 },
             );
         }
         StablePool {
-<<<<<<< HEAD
-            pool_id: pool_data.pool_id(),
-            pool_address: pool_data.pool_address(),
-=======
             pool_id: pool_data.common.pool_id,
             pool_address: pool_data.common.pool_address,
->>>>>>> dbb24eff
             swap_fee_percentage,
             amplification_parameter,
             reserves,
