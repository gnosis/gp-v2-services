--- conflicted
+++ resolved
@@ -16,12 +16,8 @@
 futures = "0.3"
 gas-estimation = { git = "https://github.com/gnosis/gp-gas-estimation.git", tag = "v0.2.0", features = ["web3_"] }
 hex-literal = "0.3"
-<<<<<<< HEAD
+itertools = "0.10"
 lazy_static = "1.4.0"
-=======
-itertools = "0.10"
-lazy_static = "1.4"
->>>>>>> dadd73d8
 lru = "0.6"
 maplit = "1.0"
 mockall = "0.9"
@@ -41,15 +37,7 @@
 tracing-subscriber = "0.2"
 url = "2.2"
 warp = "0.3"
-<<<<<<< HEAD
 web3 = { version = "0.16", default-features = false }
-num-bigint = "0.3"
-mockall = "0.9"
-thiserror = "1.0"
-itertools = "0.10.1"
 
 [dev-dependencies]
-regex = "1.5.4"
-=======
-web3 = { version = "0.16", default-features = false }
->>>>>>> dadd73d8
+regex = "1.5.4"