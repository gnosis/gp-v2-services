use crate::{
    services::{
        create_order_converter, create_orderbook_api, deploy_mintable_token, to_wei,
        uniswap_pair_provider, OrderbookServices, API_HOST,
    },
    tx, tx_value,
};
use contracts::IUniswapLikeRouter;
use ethcontract::prelude::{Account, Address, PrivateKey, U256};
use hex_literal::hex;
use model::{
    order::{OrderBuilder, OrderKind},
    signature::EcdsaSigningScheme,
};
use secp256k1::SecretKey;
use serde_json::json;
use shared::maintenance::Maintaining;
use shared::{sources::uniswap_v2::pool_fetching::PoolFetcher, Web3};
use solver::{
    liquidity::uniswap_v2::UniswapLikeLiquidity,
    liquidity_collector::LiquidityCollector,
    metrics::NoopMetrics,
    settlement_access_list::{create_priority_estimator, AccessListEstimatorType},
    settlement_submission::{
        submitter::custom_nodes_api::CustomNodesApi, SolutionSubmitter, StrategyArgs,
    },
};
use std::{sync::Arc, time::Duration};
use web3::signing::SecretKeyRef;

const TRADER_A_PK: [u8; 32] =
    hex!("0000000000000000000000000000000000000000000000000000000000000001");
const TRADER_B_PK: [u8; 32] =
    hex!("0000000000000000000000000000000000000000000000000000000000000002");

const ORDER_PLACEMENT_ENDPOINT: &str = "/api/v1/orders/";

#[tokio::test]
#[ignore]
async fn local_node_onchain_settlement() {
    crate::local_node::test(onchain_settlement).await;
}

async fn onchain_settlement(web3: Web3) {
    shared::tracing::initialize_for_tests("warn,orderbook=debug,solver=debug");
    let contracts = crate::deploy::deploy(&web3).await.expect("deploy");

    let accounts: Vec<Address> = web3.eth().accounts().await.expect("get accounts failed");
    let solver_account = Account::Local(accounts[0], None);
    let trader_a = Account::Offline(PrivateKey::from_raw(TRADER_A_PK).unwrap(), None);
    let trader_b = Account::Offline(PrivateKey::from_raw(TRADER_B_PK).unwrap(), None);

    // Create tokens to trade
    let token_a = deploy_mintable_token(&web3).await;
    let token_b = deploy_mintable_token(&web3).await;

    // Fund trader accounts
    tx!(
        solver_account,
        token_a.mint(trader_a.address(), to_wei(101))
    );
    tx!(solver_account, token_b.mint(trader_b.address(), to_wei(51)));

    // Create and fund Uniswap pool
    tx!(
        solver_account,
        contracts
            .uniswap_factory
            .create_pair(token_a.address(), token_b.address())
    );
    tx!(
        solver_account,
        token_a.mint(solver_account.address(), to_wei(100_000))
    );
    tx!(
        solver_account,
        token_b.mint(solver_account.address(), to_wei(100_000))
    );
    tx!(
        solver_account,
        token_a.approve(contracts.uniswap_router.address(), to_wei(100_000))
    );
    tx!(
        solver_account,
        token_b.approve(contracts.uniswap_router.address(), to_wei(100_000))
    );
    tx!(
        solver_account,
        contracts.uniswap_router.add_liquidity(
            token_a.address(),
            token_b.address(),
            to_wei(100_000),
            to_wei(100_000),
            0_u64.into(),
            0_u64.into(),
            solver_account.address(),
            U256::max_value(),
        )
    );

    // Create and fund pools for fee connections.
    for token in [&token_a, &token_b] {
        tx!(
            solver_account,
            token.mint(solver_account.address(), to_wei(100_000))
        );
        tx!(
            solver_account,
            token.approve(contracts.uniswap_router.address(), to_wei(100_000))
        );
        tx_value!(solver_account, to_wei(100_000), contracts.weth.deposit());
        tx!(
            solver_account,
            contracts
                .weth
                .approve(contracts.uniswap_router.address(), to_wei(100_000))
        );
        tx!(
            solver_account,
            contracts.uniswap_router.add_liquidity(
                token.address(),
                contracts.weth.address(),
                to_wei(100_000),
                to_wei(100_000),
                0_u64.into(),
                0_u64.into(),
                solver_account.address(),
                U256::max_value(),
            )
        );
    }

    // Approve GPv2 for trading
    tx!(trader_a, token_a.approve(contracts.allowance, to_wei(101)));
    tx!(trader_b, token_b.approve(contracts.allowance, to_wei(51)));

    // Place Orders
    let OrderbookServices {
        maintenance,
        block_stream,
        solvable_orders_cache,
        base_tokens,
        ..
    } = OrderbookServices::new(&web3, &contracts).await;

    let client = reqwest::Client::new();

    let order_a = OrderBuilder::default()
        .with_sell_token(token_a.address())
        .with_sell_amount(to_wei(100))
        .with_fee_amount(to_wei(1))
        .with_buy_token(token_b.address())
        .with_buy_amount(to_wei(80))
        .with_valid_to(shared::time::now_in_epoch_seconds() + 300)
        .with_kind(OrderKind::Sell)
        .sign_with(
            EcdsaSigningScheme::Eip712,
            &contracts.domain_separator,
            SecretKeyRef::from(&SecretKey::from_slice(&TRADER_A_PK).unwrap()),
        )
        .build()
        .creation;
    let placement = client
        .post(&format!("{}{}", API_HOST, ORDER_PLACEMENT_ENDPOINT))
        .body(json!(order_a).to_string())
        .send()
        .await;
    assert_eq!(placement.unwrap().status(), 201);

    let order_b = OrderBuilder::default()
        .with_sell_token(token_b.address())
        .with_sell_amount(to_wei(50))
        .with_fee_amount(to_wei(1))
        .with_buy_token(token_a.address())
        .with_buy_amount(to_wei(40))
        .with_valid_to(shared::time::now_in_epoch_seconds() + 300)
        .with_kind(OrderKind::Sell)
        .sign_with(
            EcdsaSigningScheme::EthSign,
            &contracts.domain_separator,
            SecretKeyRef::from(&SecretKey::from_slice(&TRADER_B_PK).unwrap()),
        )
        .build()
        .creation;
    let placement = client
        .post(&format!("{}{}", API_HOST, ORDER_PLACEMENT_ENDPOINT))
        .body(json!(order_b).to_string())
        .send()
        .await;
    assert_eq!(placement.unwrap().status(), 201);
    solvable_orders_cache.update(0).await.unwrap();

    // Drive solution
    let uniswap_pair_provider = uniswap_pair_provider(&contracts);
    let uniswap_liquidity = UniswapLikeLiquidity::new(
        IUniswapLikeRouter::at(&web3, contracts.uniswap_router.address()),
        contracts.gp_settlement.clone(),
        base_tokens,
        web3.clone(),
        Arc::new(PoolFetcher::uniswap(uniswap_pair_provider, web3.clone())),
    );
    let solver = solver::solver::naive_solver(solver_account);
    let liquidity_collector = LiquidityCollector {
        uniswap_like_liquidity: vec![uniswap_liquidity],
        balancer_v2_liquidity: None,
        zeroex_liquidity: None,
    };
    let network_id = web3.net().version().await.unwrap();
    let mut driver = solver::driver::Driver::new(
        contracts.gp_settlement.clone(),
        liquidity_collector,
        vec![solver],
        Arc::new(web3.clone()),
        Duration::from_secs(30),
        contracts.weth.address(),
        Duration::from_secs(0),
        Arc::new(NoopMetrics::default()),
        web3.clone(),
        network_id.clone(),
        1,
        Duration::from_secs(30),
        None,
        block_stream,
        SolutionSubmitter {
            web3: web3.clone(),
            contract: contracts.gp_settlement.clone(),
            gas_price_estimator: Arc::new(web3.clone()),
            target_confirm_time: Duration::from_secs(1),
            gas_price_cap: f64::MAX,
            max_confirm_time: Duration::from_secs(120),
            retry_interval: Duration::from_secs(5),
            transaction_strategies: vec![
                solver::settlement_submission::TransactionStrategy::CustomNodes(StrategyArgs {
                    submit_api: Box::new(CustomNodesApi::new(vec![web3.clone()])),
                    max_additional_tip: 0.,
                    additional_tip_percentage_of_max_fee: 0.,
                }),
            ],
            access_list_estimator: Arc::new(
                create_priority_estimator(
                    &client,
                    &web3,
                    &[AccessListEstimatorType::Web3],
                    None,
                    None,
                    network_id,
                )
                .await
                .unwrap(),
            ),
        },
        10,
        create_orderbook_api(),
        create_order_converter(&web3, contracts.weth.address()),
        0.0,
        15000000u128,
        1.0,
        None,
<<<<<<< HEAD
=======
        None.into(),
>>>>>>> 073e9183
    );
    driver.single_run().await.unwrap();

    // Check matching
    let balance = token_b
        .balance_of(trader_a.address())
        .call()
        .await
        .expect("Couldn't fetch TokenB's balance");
    assert_eq!(balance, U256::from(99_650_498_453_042_316_811_u128));

    let balance = token_a
        .balance_of(trader_b.address())
        .call()
        .await
        .expect("Couldn't fetch TokenA's balance");
    assert_eq!(balance, U256::from(50_175_363_672_226_073_523_u128));

    // Drive orderbook in order to check the removal of settled order_b
    maintenance.run_maintenance().await.unwrap();
    solvable_orders_cache.update(0).await.unwrap();

    let auction = create_orderbook_api().get_auction().await.unwrap();
    assert!(auction.orders.is_empty());

    // Drive again to ensure we can continue solution finding
    driver.single_run().await.unwrap();
}<|MERGE_RESOLUTION|>--- conflicted
+++ resolved
@@ -256,10 +256,8 @@
         15000000u128,
         1.0,
         None,
-<<<<<<< HEAD
-=======
         None.into(),
->>>>>>> 073e9183
+        None,
     );
     driver.single_run().await.unwrap();
 
