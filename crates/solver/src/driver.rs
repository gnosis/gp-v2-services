pub mod solver_settlements;

use self::solver_settlements::RatedSettlement;
use crate::{
    analytics,
    in_flight_orders::InFlightOrders,
    liquidity::{order_converter::OrderConverter, LimitOrder},
    liquidity_collector::LiquidityCollector,
    metrics::SolverMetrics,
    orderbook::OrderBookApi,
    settlement::Settlement,
    settlement_simulation,
    settlement_submission::{retry::is_transaction_failure, SolutionSubmitter},
    solver::Solver,
    solver::{Auction, SettlementWithSolver, Solvers},
};
use anyhow::{anyhow, Context, Result};
use contracts::GPv2Settlement;
use ethcontract::errors::{ExecutionError, MethodError};
use futures::future::join_all;
use gas_estimation::{EstimatedGasPrice, GasPriceEstimating};
use itertools::{Either, Itertools};
use model::order::BUY_ETH_ADDRESS;
use num::{BigRational, ToPrimitive};
use primitive_types::{H160, U256};
use rand::prelude::SliceRandom;
use shared::{
    current_block::{self, CurrentBlockStream},
    price_estimation::{self, PriceEstimating},
    recent_block_cache::Block,
    token_list::TokenList,
    Web3,
};
use std::{
    collections::{HashMap, HashSet},
    sync::Arc,
    time::{Duration, Instant},
};
use web3::types::TransactionReceipt;

pub struct Driver {
    settlement_contract: GPv2Settlement,
    liquidity_collector: LiquidityCollector,
    price_estimator: Arc<dyn PriceEstimating>,
    solvers: Solvers,
    gas_price_estimator: Arc<dyn GasPriceEstimating>,
    settle_interval: Duration,
    native_token: H160,
    min_order_age: Duration,
    metrics: Arc<dyn SolverMetrics>,
    web3: Web3,
    network_id: String,
    max_merged_settlements: usize,
    solver_time_limit: Duration,
    market_makable_token_list: Option<TokenList>,
    block_stream: CurrentBlockStream,
    solution_submitter: SolutionSubmitter,
    solve_id: u64,
    native_token_amount_to_estimate_prices_with: U256,
    max_settlements_per_solver: usize,
    api: OrderBookApi,
    order_converter: OrderConverter,
    in_flight_orders: InFlightOrders,
}
impl Driver {
    #[allow(clippy::too_many_arguments)]
    pub fn new(
        settlement_contract: GPv2Settlement,
        liquidity_collector: LiquidityCollector,
        price_estimator: Arc<dyn PriceEstimating>,
        solvers: Solvers,
        gas_price_estimator: Arc<dyn GasPriceEstimating>,
        settle_interval: Duration,
        native_token: H160,
        min_order_age: Duration,
        metrics: Arc<dyn SolverMetrics>,
        web3: Web3,
        network_id: String,
        max_merged_settlements: usize,
        solver_time_limit: Duration,
        market_makable_token_list: Option<TokenList>,
        block_stream: CurrentBlockStream,
        solution_submitter: SolutionSubmitter,
        native_token_amount_to_estimate_prices_with: U256,
        max_settlements_per_solver: usize,
        api: OrderBookApi,
        order_converter: OrderConverter,
    ) -> Self {
        Self {
            settlement_contract,
            liquidity_collector,
            price_estimator,
            solvers,
            gas_price_estimator,
            settle_interval,
            native_token,
            min_order_age,
            metrics,
            web3,
            network_id,
            max_merged_settlements,
            solver_time_limit,
            market_makable_token_list,
            block_stream,
            solution_submitter,
            solve_id: 0,
            native_token_amount_to_estimate_prices_with,
            max_settlements_per_solver,
            api,
            order_converter,
            in_flight_orders: InFlightOrders::default(),
        }
    }

    pub async fn run_forever(&mut self) -> ! {
        loop {
            match self.single_run().await {
                Ok(()) => tracing::debug!("single run finished ok"),
                Err(err) => tracing::error!("single run errored: {:?}", err),
            }
            self.metrics.runloop_completed();
            tokio::time::sleep(self.settle_interval).await;
        }
    }

    // Returns solver name and result.
    async fn run_solvers(
        &self,
        auction: Auction,
    ) -> Vec<(Arc<dyn Solver>, Result<Vec<Settlement>>)> {
        join_all(self.solvers.iter().map(|solver| {
            let auction = auction.clone();
            let metrics = &self.metrics;
            async move {
                let start_time = Instant::now();
                let result =
                    match tokio::time::timeout_at(auction.deadline.into(), solver.solve(auction))
                        .await
                    {
                        Ok(inner) => inner,
                        Err(_timeout) => Err(anyhow!("solver timed out")),
                    };
                metrics.settlement_computed(solver.name(), start_time);
                (solver.clone(), result)
            }
        }))
        .await
    }

    async fn submit_settlement(
        &self,
        solver: Arc<dyn Solver>,
        rated_settlement: RatedSettlement,
    ) -> Result<TransactionReceipt> {
        let settlement = rated_settlement.settlement;
        let trades = settlement.trades().to_vec();
        match self
            .solution_submitter
            .settle(
                settlement,
                rated_settlement.gas_estimate,
                solver.account().clone(),
            )
            .await
        {
            Ok(receipt) => {
                let name = solver.name();
                tracing::info!(
                    "Successfully submitted {} settlement: {:?}",
                    name,
                    receipt.transaction_hash
                );
                trades
                    .iter()
                    .for_each(|trade| self.metrics.order_settled(&trade.order, name));
                self.metrics.settlement_submitted(true, name);
                Ok(receipt)
            }
            Err(err) => {
                // Since we simulate and only submit solutions when they used to pass before, there is no
                // point in logging transaction failures in the form of race conditions as hard errors.
                let name = solver.name();
                if err
                    .downcast_ref::<MethodError>()
                    .map(|e| is_transaction_failure(&e.inner))
                    .unwrap_or(false)
                {
                    tracing::warn!("Failed to submit {} settlement: {:?}", name, err)
                } else {
                    tracing::error!("Failed to submit {} settlement: {:?}", name, err)
                };
                self.metrics.settlement_submitted(false, name);
                Err(err)
            }
        }
    }

    async fn can_settle_without_liquidity(
        &self,
        solver: Arc<dyn Solver>,
        settlement: &RatedSettlement,
        gas_price: EstimatedGasPrice,
    ) -> Result<bool> {
        // We don't want to buy tokens that we don't trust. If no list is set, we settle with external liquidity.
        if !self
            .market_makable_token_list
            .as_ref()
            .map(|list| is_only_selling_trusted_tokens(&settlement.settlement, list))
            .unwrap_or(false)
        {
            return Ok(false);
        }

        let simulations = settlement_simulation::simulate_and_estimate_gas_at_current_block(
            std::iter::once((
                solver.account().clone(),
                settlement.settlement.without_onchain_liquidity(),
            )),
            &self.settlement_contract,
            &self.web3,
            gas_price,
        )
        .await
        .context("failed to simulate settlement")?;
        Ok(simulations[0].is_ok())
    }

    // Log simulation errors only if the simulation also fails in the block at which on chain
    // liquidity was queried. If the simulation succeeds at the previous block then the solver
    // worked correctly and the error doesn't have to be reported.
    // Note that we could still report a false positive because the earlier block might be off by if
    // the block has changed just as were were querying the node.
    fn report_simulation_errors(
        &self,
        errors: Vec<(Arc<dyn Solver>, Settlement, ExecutionError)>,
        current_block_during_liquidity_fetch: u64,
        gas_price: EstimatedGasPrice,
    ) {
        let contract = self.settlement_contract.clone();
        let web3 = self.web3.clone();
        let network_id = self.network_id.clone();
        let metrics = self.metrics.clone();
        let task = async move {
            let simulations = settlement_simulation::simulate_and_error_with_tenderly_link(
                errors
                    .iter()
                    .map(|(solver, settlement, _)| (solver.account().clone(), settlement.clone())),
                &contract,
                &web3,
                gas_price,
                &network_id,
                current_block_during_liquidity_fetch,
            )
            .await;

            for ((solver, settlement, _previous_error), result) in errors.iter().zip(simulations) {
                metrics.settlement_simulation_failed_on_latest(solver.name());
                if let Err(error_at_earlier_block) = result {
                    tracing::warn!(
                        "{} settlement simulation failed at submission and block {}:\n{:?}",
                        solver.name(),
                        current_block_during_liquidity_fetch,
                        error_at_earlier_block,
                    );
                    // split warning into separate logs so that the messages aren't too long.
                    tracing::warn!("settlement failure for: \n{:#?}", settlement);

                    metrics.settlement_simulation_failed(solver.name());
                }
            }
        };
        tokio::task::spawn(task);
    }

    /// Record metrics on the matched orders from a single batch. Specifically we report on
    /// the number of orders that were;
    ///  - surplus in winning settlement vs unrealized surplus from other feasible solutions.
    ///  - matched but not settled in this runloop (effectively queued for the next one)
    /// Should help us to identify how much we can save by parallelizing execution.
    fn report_on_batch(
        &self,
        submitted: &(Arc<dyn Solver>, RatedSettlement),
        other_settlements: Vec<(Arc<dyn Solver>, RatedSettlement)>,
    ) {
        // Report surplus
        analytics::report_alternative_settlement_surplus(
            self.metrics.clone(),
            (submitted.0.name(), &submitted.1.settlement),
            other_settlements
                .iter()
                .map(|(solver, rated_settlement)| (solver.name(), &rated_settlement.settlement))
                .collect(),
        );
        // Report matched but not settled
        // TODO - move all this data manipulation into analytics.rs
        let submitted_orders: HashSet<_> = submitted
            .1
            .settlement
            .trades()
            .iter()
            .map(|trade| trade.order.order_meta_data.uid)
            .collect();
        let other_matched_orders: HashSet<_> = other_settlements
            .iter()
            .flat_map(|(_, solution)| solution.settlement.trades().to_vec())
            .map(|trade| trade.order.order_meta_data.uid)
            .collect();
        let matched_but_not_settled: HashSet<_> = other_matched_orders
            .difference(&submitted_orders)
            .copied()
            .collect();
        self.metrics
            .orders_matched_but_not_settled(matched_but_not_settled.len());
    }

    // Rate settlements, ignoring those for which the rating procedure failed.
    async fn rate_settlements(
        &self,
        settlements: Vec<SettlementWithSolver>,
        prices: &HashMap<H160, BigRational>,
        gas_price: EstimatedGasPrice,
    ) -> Result<(
        Vec<(Arc<dyn Solver>, RatedSettlement)>,
        Vec<(Arc<dyn Solver>, Settlement, ExecutionError)>,
    )> {
        let simulations = settlement_simulation::simulate_and_estimate_gas_at_current_block(
            settlements
                .iter()
                .map(|settlement| (settlement.0.account().clone(), settlement.1.clone())),
            &self.settlement_contract,
            &self.web3,
            gas_price,
        )
        .await
        .context("failed to simulate settlements")?;

        // Normalize gas_price_wei to the native token price in the prices vector.
        let gas_price_normalized = BigRational::from_float(gas_price.effective_gas_price())
            .expect("Invalid gas price.")
            * prices
                .get(&self.native_token)
                .expect("Price of native token must be known.");

        let rate_settlement = |settlement: Settlement, gas_estimate| {
            let surplus = settlement.total_surplus(prices);
            let scaled_solver_fees = settlement.total_scaled_unsubsidized_fees(prices);
            RatedSettlement {
                settlement,
                surplus,
                solver_fees: scaled_solver_fees,
                gas_estimate,
                gas_price: gas_price_normalized.clone(),
            }
        };
        Ok(settlements.into_iter().zip(simulations).partition_map(
            |((solver, settlement), result)| match result {
                Ok(gas_estimate) => {
                    Either::Left((solver.clone(), rate_settlement(settlement, gas_estimate)))
                }
                Err(err) => Either::Right((solver, settlement, err)),
            },
        ))
    }

    pub async fn single_run(&mut self) -> Result<()> {
        let start = Instant::now();
        tracing::debug!("starting single run");

        let current_block_during_liquidity_fetch =
            current_block::block_number(&self.block_stream.borrow())?;

        let orders = self.api.get_orders().await.context("get_orders")?;
        let (before_count, block) = (orders.orders.len(), orders.latest_settlement_block);
        let orders = self.in_flight_orders.update_and_filter(orders);
        if before_count != orders.len() {
            tracing::debug!(
                "reduced {} orders to {} because in flight at last seen block {}",
                before_count,
                orders.len(),
                block
            );
        }
        let orders = orders
            .into_iter()
            .map(|order| self.order_converter.normalize_limit_order(order))
            .collect::<Vec<_>>();
        tracing::info!("got {} orders: {:?}", orders.len(), orders);
        let liquidity = self
            .liquidity_collector
            .get_liquidity_for_orders(&orders, Block::Number(current_block_during_liquidity_fetch))
            .await?;
        let estimated_prices = collect_estimated_prices(
            self.price_estimator.as_ref(),
            self.native_token_amount_to_estimate_prices_with,
            self.native_token,
            &orders,
        )
        .await;
        tracing::debug!("estimated prices: {:?}", estimated_prices);
        let orders = orders_with_price_estimates(orders, &estimated_prices);

        self.metrics.orders_fetched(&orders);
        self.metrics.liquidity_fetched(&liquidity);

        if !has_at_least_one_user_order(&orders) {
            return Ok(());
        }

        let gas_price = self
            .gas_price_estimator
            .estimate()
            .await
            .context("failed to estimate gas price")?;
        tracing::debug!("solving with gas price of {:?}", gas_price);

        let mut solver_settlements = Vec::new();

        let auction = Auction {
            id: self.next_auction_id(),
            orders: orders.clone(),
            liquidity,
            gas_price: gas_price.effective_gas_price(),
            deadline: Instant::now() + self.solver_time_limit,
            price_estimates: estimated_prices.clone(),
        };
        tracing::debug!("solving auction ID {}", auction.id);
        let run_solver_results = self.run_solvers(auction).await;
        for (solver, settlements) in run_solver_results {
            let name = solver.name();

            let mut settlements = match settlements {
                Ok(settlement) => {
                    self.metrics.solver_run_succeeded(name);
                    settlement
                }
                Err(err) => {
                    self.metrics.solver_run_failed(name);
                    tracing::warn!("solver {} error: {:?}", name, err);
                    continue;
                }
            };

            // Do not continue with settlements that are empty or only liquidity orders.
            settlements.retain(solver_settlements::has_user_order);

            for settlement in &settlements {
                tracing::debug!("solver {} found solution:\n{:?}", name, settlement);
            }

            // Keep at most this many settlements. This is important in case where a solver produces
            // a large number of settlements which would hold up the driver logic when simulating
            // them.
            // Shuffle first so that in the case a buggy solver keeps returning some amount of
            // invalid settlements first we have a chance to make progress.
            settlements.shuffle(&mut rand::thread_rng());
            settlements.truncate(self.max_settlements_per_solver);

            solver_settlements::merge_settlements(
                self.max_merged_settlements,
                &estimated_prices,
                &mut settlements,
            );

            solver_settlements::filter_settlements_without_old_orders(
                self.min_order_age,
                &mut settlements,
            );

            solver_settlements.reserve(settlements.len());
            for settlement in settlements {
                solver_settlements.push((solver.clone(), settlement))
            }
        }

        let (mut rated_settlements, errors) = self
            .rate_settlements(solver_settlements, &estimated_prices, gas_price)
            .await?;
        tracing::info!(
            "{} settlements passed simulation and {} failed",
            rated_settlements.len(),
            errors.len()
        );
        for (solver, _) in &rated_settlements {
            self.metrics.settlement_simulation_succeeded(solver.name());
        }

        rated_settlements.sort_by(|a, b| a.1.objective_value().cmp(&b.1.objective_value()));
<<<<<<< HEAD
        print_settlements(&rated_settlements);
        if let Some((wining_solver, mut winning_settlement)) = rated_settlements.pop() {
=======
        if let Some((winning_solver, mut winning_settlement)) = rated_settlements.pop() {
>>>>>>> 44e58f0a
            // If we have enough buffer in the settlement contract to not use on-chain interactions, remove those
            if self
                .can_settle_without_liquidity(
                    winning_solver.clone(),
                    &winning_settlement,
                    gas_price,
                )
                .await
                .unwrap_or(false)
            {
                winning_settlement.settlement =
                    winning_settlement.settlement.without_onchain_liquidity();
                tracing::debug!("settlement without onchain liquidity");
            }

            tracing::info!(
                "winning settlement by {}: {:?}",
                winning_solver.name(),
                winning_settlement
            );
            self.metrics
                .complete_runloop_until_transaction(start.elapsed());
            let start = Instant::now();
            if let Ok(receipt) = self
                .submit_settlement(winning_solver.clone(), winning_settlement.clone())
                .await
            {
                let orders = winning_settlement
                    .settlement
                    .trades()
                    .iter()
                    .map(|t| t.order.order_meta_data.uid);
                let block = match receipt.block_number {
                    Some(block) => block.as_u64(),
                    None => {
                        tracing::error!("tx receipt does not contain block number");
                        0
                    }
                };
                self.in_flight_orders.mark_settled_orders(block, orders);
            }
            self.metrics.transaction_submission(start.elapsed());

            self.report_on_batch(&(winning_solver, winning_settlement), rated_settlements);
        }
        // Happens after settlement submission so that we do not delay it.
        self.report_simulation_errors(errors, current_block_during_liquidity_fetch, gas_price);
        Ok(())
    }

    fn next_auction_id(&mut self) -> u64 {
        let id = self.solve_id;
        self.solve_id += 1;
        id
    }
}

pub async fn collect_estimated_prices(
    price_estimator: &dyn PriceEstimating,
    native_token_amount_to_estimate_prices_with: U256,
    native_token: H160,
    orders: &[LimitOrder],
) -> HashMap<H160, BigRational> {
    // Computes set of traded tokens (limit orders only).
    // NOTE: The native token is always added.

    let queries = orders
        .iter()
        .flat_map(|order| [order.sell_token, order.buy_token])
        .filter(|token| *token != native_token)
        .collect::<HashSet<_>>()
        .into_iter()
        .map(|token| price_estimation::Query {
            // For ranking purposes it doesn't matter how the external price vector is scaled,
            // but native_token is used here anyway for better logging/debugging.
            sell_token: native_token,
            buy_token: token,
            in_amount: native_token_amount_to_estimate_prices_with,
            kind: model::order::OrderKind::Sell,
        })
        .collect::<Vec<_>>();
    let estimates = price_estimator.estimates(&queries).await;

    fn log_err(token: H160, err: &str) {
        tracing::warn!("failed to estimate price for token {}: {}", token, err);
    }
    let mut prices: HashMap<_, _> = queries
        .into_iter()
        .zip(estimates)
        .filter_map(|(query, estimate)| {
            let estimate = match estimate {
                Ok(estimate) => estimate,
                Err(err) => {
                    log_err(query.buy_token, &format!("{:?}", err));
                    return None;
                }
            };
            let price = match estimate.price_in_sell_token_rational(&query) {
                Some(price) => price,
                None => {
                    log_err(query.buy_token, "infinite price");
                    return None;
                }
            };
            Some((query.buy_token, price))
        })
        .collect();

    // Always include the native token.
    prices.insert(native_token, num::one());
    // And the placeholder for its native counterpart.
    prices.insert(BUY_ETH_ADDRESS, num::one());

    prices
}

// Filter limit orders for which we don't have price estimates as they cannot be considered for the objective criterion
fn orders_with_price_estimates(
    orders: Vec<LimitOrder>,
    prices: &HashMap<H160, BigRational>,
) -> Vec<LimitOrder> {
    let (orders, removed_orders): (Vec<_>, Vec<_>) = orders.into_iter().partition(|order| {
        prices.contains_key(&order.sell_token) && prices.contains_key(&order.buy_token)
    });
    if !removed_orders.is_empty() {
        tracing::debug!(
            "pruned {} orders: {:?}",
            removed_orders.len(),
            removed_orders,
        );
    }
    orders
}

fn is_only_selling_trusted_tokens(settlement: &Settlement, token_list: &TokenList) -> bool {
    !settlement.encoder.trades().iter().any(|trade| {
        token_list
            .get(&trade.order.order_creation.sell_token)
            .is_none()
    })
}

// vk: I would like to extend this to also check that the order has minimum age but for this we need
// access to the creation date which is a more involved change.
fn has_at_least_one_user_order(orders: &[LimitOrder]) -> bool {
    orders.iter().any(|order| !order.is_liquidity_order)
}

fn print_settlements(rated_settlements: &[(Arc<dyn Solver>, RatedSettlement)]) {
    tracing::info!(
        "Rated Settlements: {:?}",
        rated_settlements
            .iter()
            .rev()
            .map(|(solver, settlement)| format!(
                "{}: objective={:.2e}: surplus={:.2e}, gas_estimate={:.2e}, gas_price={:.2e}",
                solver.name(),
                settlement.objective_value().to_f64().unwrap_or(f64::NAN),
                settlement.surplus.to_f64().unwrap_or(f64::NAN),
                settlement.gas_estimate.to_f64_lossy(),
                settlement.gas_price.to_f64().unwrap_or(f64::NAN),
            ))
            .collect::<Vec<_>>()
    );
}

#[cfg(test)]
mod tests {
    use super::*;
    use crate::{
        liquidity::{tests::CapturingSettlementHandler, LimitOrder},
        settlement::Trade,
    };
    use maplit::hashmap;
    use model::order::{Order, OrderCreation, OrderKind};
    use num::traits::One as _;
    use shared::{
        price_estimation::mocks::{FailingPriceEstimator, FakePriceEstimator},
        token_list::Token,
    };

    #[tokio::test]
    async fn collect_estimated_prices_adds_prices_for_buy_and_sell_token_of_limit_orders() {
        let price_estimator = FakePriceEstimator(price_estimation::Estimate {
            out_amount: 1.into(),
            gas: 1.into(),
        });

        let native_token = H160::zero();
        let sell_token = H160::from_low_u64_be(1);
        let buy_token = H160::from_low_u64_be(2);

        let orders = vec![LimitOrder {
            sell_amount: 100_000.into(),
            buy_amount: 100_000.into(),
            sell_token,
            buy_token,
            kind: OrderKind::Buy,
            partially_fillable: false,
            scaled_fee_amount: Default::default(),
            settlement_handling: CapturingSettlementHandler::arc(),
            id: "0".into(),
            is_liquidity_order: false,
        }];
        let prices =
            collect_estimated_prices(&price_estimator, 1.into(), native_token, &orders).await;
        assert_eq!(prices.len(), 4);
        assert!(prices.contains_key(&sell_token));
        assert!(prices.contains_key(&buy_token));
    }

    #[tokio::test]
    async fn collect_estimated_prices_skips_token_for_which_estimate_fails() {
        let price_estimator = FailingPriceEstimator();

        let native_token = H160::zero();
        let sell_token = H160::from_low_u64_be(1);
        let buy_token = H160::from_low_u64_be(2);

        let orders = vec![LimitOrder {
            sell_amount: 100_000.into(),
            buy_amount: 100_000.into(),
            sell_token,
            buy_token,
            kind: OrderKind::Buy,
            partially_fillable: false,
            scaled_fee_amount: Default::default(),
            settlement_handling: CapturingSettlementHandler::arc(),
            id: "0".into(),
            is_liquidity_order: false,
        }];
        let prices =
            collect_estimated_prices(&price_estimator, 1.into(), native_token, &orders).await;
        assert_eq!(prices.len(), 2);
    }

    #[tokio::test]
    async fn collect_estimated_prices_adds_native_token_if_wrapped_is_traded() {
        let price_estimator = FakePriceEstimator(price_estimation::Estimate {
            out_amount: 1.into(),
            gas: 1.into(),
        });

        let native_token = H160::zero();
        let sell_token = H160::from_low_u64_be(1);

        let liquidity = vec![LimitOrder {
            sell_amount: 100_000.into(),
            buy_amount: 100_000.into(),
            sell_token,
            buy_token: native_token,
            kind: OrderKind::Buy,
            partially_fillable: false,
            scaled_fee_amount: Default::default(),
            settlement_handling: CapturingSettlementHandler::arc(),
            id: "0".into(),
            is_liquidity_order: false,
        }];
        let prices =
            collect_estimated_prices(&price_estimator, 1.into(), native_token, &liquidity).await;
        assert_eq!(prices.len(), 3);
        assert!(prices.contains_key(&sell_token));
        assert!(prices.contains_key(&native_token));
        assert!(prices.contains_key(&BUY_ETH_ADDRESS));
    }

    #[test]
    fn liquidity_with_price_removes_liquidity_without_price() {
        let tokens = [
            H160::from_low_u64_be(0),
            H160::from_low_u64_be(1),
            H160::from_low_u64_be(2),
            H160::from_low_u64_be(3),
        ];
        let prices = hashmap! {tokens[0] => BigRational::one(), tokens[1] => BigRational::one()};
        let order = |sell_token, buy_token| LimitOrder {
            sell_token,
            buy_token,
            ..Default::default()
        };
        let orders = vec![
            order(tokens[0], tokens[1]),
            order(tokens[0], tokens[2]),
            order(tokens[2], tokens[0]),
            order(tokens[2], tokens[3]),
        ];
        let filtered = orders_with_price_estimates(orders, &prices);
        assert_eq!(filtered.len(), 1);
        assert!(filtered[0].sell_token == tokens[0] && filtered[0].buy_token == tokens[1]);
    }

    #[test]
    fn test_is_only_selling_trusted_tokens() {
        let good_token = H160::from_low_u64_be(1);
        let another_good_token = H160::from_low_u64_be(2);
        let bad_token = H160::from_low_u64_be(3);

        let token_list = TokenList::new(hashmap! {
            good_token => Token {
                address: good_token,
                symbol: "Foo".into(),
                name: "FooCoin".into(),
                decimals: 18,
            },
            another_good_token => Token {
                address: another_good_token,
                symbol: "Bar".into(),
                name: "BarCoin".into(),
                decimals: 18,
            }
        });

        let trade = |token| Trade {
            order: Order {
                order_creation: OrderCreation {
                    sell_token: token,
                    ..Default::default()
                },
                ..Default::default()
            },
            ..Default::default()
        };

        let settlement = Settlement::with_trades(
            HashMap::new(),
            vec![trade(good_token), trade(another_good_token)],
        );
        assert!(is_only_selling_trusted_tokens(&settlement, &token_list));

        let settlement = Settlement::with_trades(
            HashMap::new(),
            vec![
                trade(good_token),
                trade(another_good_token),
                trade(bad_token),
            ],
        );
        assert!(!is_only_selling_trusted_tokens(&settlement, &token_list));
    }
}<|MERGE_RESOLUTION|>--- conflicted
+++ resolved
@@ -485,12 +485,8 @@
         }
 
         rated_settlements.sort_by(|a, b| a.1.objective_value().cmp(&b.1.objective_value()));
-<<<<<<< HEAD
         print_settlements(&rated_settlements);
-        if let Some((wining_solver, mut winning_settlement)) = rated_settlements.pop() {
-=======
         if let Some((winning_solver, mut winning_settlement)) = rated_settlements.pop() {
->>>>>>> 44e58f0a
             // If we have enough buffer in the settlement contract to not use on-chain interactions, remove those
             if self
                 .can_settle_without_liquidity(
