--- conflicted
+++ resolved
@@ -80,25 +80,18 @@
             encoder.add_token_equivalency(self.native_token.address(), BUY_ETH_ADDRESS)?;
         }
 
-<<<<<<< HEAD
         let trade = match self.is_liquidity_order {
             true => encoder.add_liquidity_order_trade(
                 self.order.clone(),
                 executed_amount,
-                self.scaled_fee_amount,
+                self.scaled_unsubsidized_fee_amount,
             )?,
-            false => {
-                encoder.add_trade(self.order.clone(), executed_amount, self.scaled_fee_amount)?
-            }
-        };
-=======
-        let trade = encoder.add_trade(
-            self.order.clone(),
-            executed_amount,
-            self.scaled_unsubsidized_fee_amount,
-            self.is_liquidity_order,
-        )?;
->>>>>>> 01e19838
+            false => encoder.add_trade(
+                self.order.clone(),
+                executed_amount,
+                self.scaled_unsubsidized_fee_amount,
+            )?,
+        };
 
         if is_native_token_buy_order {
             encoder.add_unwrap(UnwrapWethInteraction {
