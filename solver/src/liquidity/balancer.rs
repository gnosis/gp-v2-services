--- conflicted
+++ resolved
@@ -92,7 +92,6 @@
         let liquidity = pools
             .into_iter()
             .filter_map(|pool| {
-<<<<<<< HEAD
                 if pool.is_weighted() {
                     let weighted_pool = pool.try_into_weighted().unwrap();
                     Some(BalancerOrder::Weighted(WeightedProductOrder {
@@ -120,21 +119,6 @@
                 }
             })
             .collect();
-=======
-                let weighted_pool = pool.try_into_weighted().ok()?;
-                Some(WeightedProductOrder {
-                    reserves: weighted_pool.reserves,
-                    fee: weighted_pool.swap_fee_percentage.into(),
-                    settlement_handling: Arc::new(SettlementHandler {
-                        pool_id: weighted_pool.pool_id,
-                        contracts: self.contracts.clone(),
-                        allowances: allowances.clone(),
-                    }),
-                })
-            })
-            .collect();
-        // TODO(bh2smith) - fetch stable pools in following PR.
->>>>>>> dbb24eff
         Ok(liquidity)
     }
 }
@@ -198,11 +182,7 @@
     use shared::{
         dummy_contract,
         sources::balancer::pool_fetching::{
-<<<<<<< HEAD
             BalancerPool, MockBalancerPoolFetching, StablePool, TokenState, WeightedPool,
-=======
-            BalancerPool, BalancerPoolState, MockBalancerPoolFetching, TokenState, WeightedPool,
->>>>>>> dbb24eff
             WeightedTokenState,
         },
     };
@@ -276,7 +256,6 @@
                 },
                 paused: true,
             }),
-<<<<<<< HEAD
             BalancerPool::Stable(StablePool {
                 pool_id: H256([0x92; 32]),
                 pool_address: H160([0x92; 20]),
@@ -294,8 +273,6 @@
                 },
                 paused: true,
             }),
-=======
->>>>>>> dbb24eff
         ];
 
         // Fetches pools for all relevant tokens, in this example, there is no
@@ -362,7 +339,6 @@
             .await
             .unwrap();
 
-<<<<<<< HEAD
         assert_eq!(liquidity.len(), 3);
         let a = liquidity[0].clone().try_as_weighted().unwrap().reserves;
         assert_eq!(
@@ -386,34 +362,6 @@
             (
                 &pools[2].try_into_stable().unwrap().reserves,
                 &BigRational::new(2.into(), 1000.into())
-=======
-        assert_eq!(liquidity.len(), 2);
-        let a: HashMap<H160, BalancerPoolState> = liquidity[0]
-            .clone()
-            .reserves
-            .into_iter()
-            .map(|(key, val)| (key, BalancerPoolState::Weighted(val)))
-            .collect();
-        assert_eq!(
-            (&a, &liquidity[0].fee),
-            (
-                &pools[0].reserves(),
-                &BigRational::new(2.into(), 1000.into())
-            ),
-        );
-
-        let b: HashMap<H160, BalancerPoolState> = liquidity[1]
-            .clone()
-            .reserves
-            .into_iter()
-            .map(|(key, val)| (key, BalancerPoolState::Weighted(val)))
-            .collect();
-        assert_eq!(
-            (&b, &liquidity[1].fee),
-            (
-                &pools[1].reserves(),
-                &BigRational::new(1.into(), 1000.into())
->>>>>>> dbb24eff
             ),
         );
     }
