--- conflicted
+++ resolved
@@ -1,10 +1,6 @@
 use anyhow::Result;
 use contracts::{GPv2Settlement, UniswapV2Factory, UniswapV2Router02, IERC20};
 use ethcontract::{batch::CallBatch, Http, Web3};
-<<<<<<< HEAD
-=======
-use model::TokenPair;
->>>>>>> fceabe7c
 use primitive_types::{H160, U256};
 use shared::{
     uniswap_pool::{PoolFetcher, PoolFetching as _},
@@ -185,7 +181,8 @@
 
         let inner = Inner::new(allowances);
 
-        // Token A below, equal, above
+        // 
+      A below, equal, above
         let interaction = inner._settle((token_a, 50.into()), (token_b, 100.into()));
         assert_eq!(interaction.set_allowance, false);
 
