use crate::interactions::UnwrapWethInteraction;
use crate::orderbook::OrderBookApi;
use crate::settlement::SettlementEncoder;
use anyhow::{anyhow, Context, Result};
use contracts::WETH9;
use ethcontract::H160;
<<<<<<< HEAD
use model::order::{Order, OrderKind};
=======
use model::order::Order;
>>>>>>> 4eb11fb3
use primitive_types::U256;
use std::{collections::HashMap, sync::Arc};

use super::{LimitOrder, SettlementHandling};

<<<<<<< HEAD
const BUY_ETH_ADDRESS: H160 = H160([0xee; 20]);
=======
pub const BUY_ETH_ADDRESS: H160 = H160([0xee; 20]);
>>>>>>> 4eb11fb3

impl OrderBookApi {
    /// Returns a list of limit orders coming from the offchain orderbook API
    pub async fn get_liquidity(&self) -> Result<Vec<LimitOrder>> {
        Ok(self
            .get_orders()
            .await
            .context("failed to get orderbook")?
            .into_iter()
            .map(|order| normalize_limit_order(order, self.get_native_token()))
            .collect())
    }
}

struct OrderSettlementHandler {
    native_token: WETH9,
    order: Order,
}

pub fn normalize_limit_order(order: Order, native_token: WETH9) -> LimitOrder {
    let buy_token = if order.order_creation.buy_token == BUY_ETH_ADDRESS {
        native_token.address()
    } else {
        order.order_creation.buy_token
    };
    LimitOrder {
        id: order.order_meta_data.uid.to_string(),
        sell_token: order.order_creation.sell_token,
        buy_token,
        // TODO discount previously executed sell amount
        sell_amount: order.order_creation.sell_amount,
        buy_amount: order.order_creation.buy_amount,
        kind: order.order_creation.kind,
        partially_fillable: order.order_creation.partially_fillable,
        settlement_handling: Arc::new(OrderSettlementHandler {
            order,
            native_token,
        }),
    }
}

impl SettlementHandling<LimitOrder> for OrderSettlementHandler {
    fn encode(&self, executed_amount: U256, encoder: &mut SettlementEncoder) -> Result<()> {
        if self.order.order_creation.buy_token == BUY_ETH_ADDRESS {
            let interaction = compute_unwrap_interaction(
                encoder.clearing_prices(),
                &self.order,
                executed_amount,
                self.native_token.clone(),
            )?;

            encoder.add_token_equivalency(self.native_token.address(), BUY_ETH_ADDRESS)?;
            encoder.add_unwrap(interaction);
        }
        encoder.add_trade(self.order.clone(), executed_amount)
    }
}

fn compute_unwrap_interaction(
    clearing_prices: &HashMap<H160, U256>,
    order: &Order,
    executed_amount: U256,
    weth: WETH9,
) -> Result<UnwrapWethInteraction> {
    let sell_price = *clearing_prices
        .get(&order.order_creation.sell_token)
        .ok_or_else(|| anyhow!("sell price not available"))?;
    let buy_price = *clearing_prices
        .get(&weth.address())
        .ok_or_else(|| anyhow!("buy price not available"))?;
    let amount = executed_buy_amount(
        order,
        executed_amount,
        Price {
            sell_price,
            buy_price,
        },
    )
    .ok_or_else(|| anyhow!("cannot compute executed buy amount"))?;
    Ok(UnwrapWethInteraction { weth, amount })
}

struct Price {
    sell_price: U256,
    buy_price: U256,
}

fn executed_buy_amount(order: &Order, executed_amount: U256, price: Price) -> Option<U256> {
    Some(match order.order_creation.kind {
        OrderKind::Sell => executed_amount
            .checked_mul(price.sell_price)?
            .checked_div(price.buy_price)?,
        OrderKind::Buy => executed_amount,
    })
}

#[cfg(test)]
pub mod tests {
    use super::*;
    use crate::interactions::dummy_web3;
    use crate::settlement::tests::assert_settlement_encoded_with;
    use maplit::hashmap;
    use model::order::OrderCreation;

    #[test]
    fn eth_buy_liquidity_is_assigned_to_weth() {
        let native_token_address = H160([0x42; 20]);
        let native_token = WETH9::at(&dummy_web3::dummy_web3(), native_token_address);
        let order = Order {
            order_creation: OrderCreation {
                buy_token: BUY_ETH_ADDRESS,
                ..Default::default()
            },
            ..Default::default()
        };

        assert_eq!(
            normalize_limit_order(order, native_token).buy_token,
            native_token_address
        );
    }
    #[test]
    fn non_eth_buy_liquidity_stays_put() {
        let buy_token = H160([0x21; 20]);
        let native_token_address = H160([0x42; 20]);
        let native_token = WETH9::at(&dummy_web3::dummy_web3(), native_token_address);
        let order = Order {
            order_creation: OrderCreation {
                buy_token,
                ..Default::default()
            },
            ..Default::default()
        };

        assert_eq!(
            normalize_limit_order(order, native_token).buy_token,
            buy_token
        );
    }

    #[test]
    fn executed_buy_amount_returns_err_on_overflows() {
        let order = Order {
            order_creation: OrderCreation {
                kind: OrderKind::Sell,
                ..Default::default()
            },
            ..Default::default()
        };

        // mul
        let executed_amount = U256::MAX;
        let sell_price = U256::from(2);
        let buy_price = U256::one();
        assert!(executed_buy_amount(
            &order,
            executed_amount,
            Price {
                sell_price,
                buy_price
            }
        )
        .is_none());

        // div
        let executed_amount = U256::one();
        let sell_price = U256::one();
        let buy_price = U256::zero();
        assert!(executed_buy_amount(
            &order,
            executed_amount,
            Price {
                sell_price,
                buy_price
            }
        )
        .is_none());
    }

    #[test]
    fn adds_unwrap_interaction_for_sell_order_with_eth_flag() {
        let native_token_address = H160([0x42; 20]);
        let sell_token = H160([0x21; 20]);
        let native_token = WETH9::at(&dummy_web3::dummy_web3(), native_token_address);

        let executed_amount = U256::from(1337);
        let prices = hashmap! {
            native_token.address() => U256::from(100),
            sell_token => U256::from(200),
        };
        let executed_buy_amount = U256::from(2 * 1337);
        let order = Order {
            order_creation: OrderCreation {
                buy_token: BUY_ETH_ADDRESS,
                sell_token,
                kind: OrderKind::Sell,
                ..Default::default()
            },
            ..Default::default()
        };
        println!("{}", order.order_creation.buy_token);

        let order_settlement_handler = OrderSettlementHandler {
            order: order.clone(),
            native_token: native_token.clone(),
        };

        assert_settlement_encoded_with(
            prices,
            order_settlement_handler,
            executed_amount,
            |encoder| {
                encoder
                    .add_token_equivalency(native_token.address(), BUY_ETH_ADDRESS)
                    .unwrap();
                encoder.add_unwrap(UnwrapWethInteraction {
                    weth: native_token,
                    amount: executed_buy_amount,
                });
                assert!(encoder.add_trade(order, executed_amount).is_ok());
            },
        );
    }

    #[test]
    fn adds_unwrap_interaction_for_buy_order_with_eth_flag() {
        let native_token_address = H160([0x42; 20]);
        let sell_token = H160([0x21; 20]);
        let native_token = WETH9::at(&dummy_web3::dummy_web3(), native_token_address);
        let executed_amount = U256::from(1337);
        let prices = hashmap! {
            native_token.address() => U256::from(1),
            sell_token => U256::from(2),
        };
        let order = Order {
            order_creation: OrderCreation {
                buy_token: BUY_ETH_ADDRESS,
                sell_token,
                kind: OrderKind::Buy,
                ..Default::default()
            },
            ..Default::default()
        };
        println!("{}", order.order_creation.buy_token);

        let order_settlement_handler = OrderSettlementHandler {
            order: order.clone(),
            native_token: native_token.clone(),
        };

        assert_settlement_encoded_with(
            prices,
            order_settlement_handler,
            executed_amount,
            |encoder| {
                encoder
                    .add_token_equivalency(native_token.address(), BUY_ETH_ADDRESS)
                    .unwrap();
                assert!(encoder.add_trade(order, executed_amount).is_ok());
                encoder.add_unwrap(UnwrapWethInteraction {
                    weth: native_token,
                    amount: executed_amount,
                });
            },
        );
    }

    #[test]
    fn does_not_add_unwrap_interaction_for_order_without_eth_flag() {
        let native_token_address = H160([0x42; 20]);
        let sell_token = H160([0x21; 20]);
        let native_token = WETH9::at(&dummy_web3::dummy_web3(), native_token_address);
        let not_buy_eth_address = H160([0xff; 20]);
        assert_ne!(not_buy_eth_address, BUY_ETH_ADDRESS);

        let executed_amount = U256::from(1337);
        let prices = hashmap! {
            not_buy_eth_address => U256::from(100),
            sell_token => U256::from(200),
        };
        let order = Order {
            order_creation: OrderCreation {
                buy_token: not_buy_eth_address,
                sell_token,
                ..Default::default()
            },
            ..Default::default()
        };

        let order_settlement_handler = OrderSettlementHandler {
            order: order.clone(),
            native_token,
        };

        assert_settlement_encoded_with(
            prices,
            order_settlement_handler,
            executed_amount,
            |encoder| {
                assert!(encoder.add_trade(order, executed_amount).is_ok());
            },
        );
    }
}<|MERGE_RESOLUTION|>--- conflicted
+++ resolved
@@ -4,21 +4,13 @@
 use anyhow::{anyhow, Context, Result};
 use contracts::WETH9;
 use ethcontract::H160;
-<<<<<<< HEAD
 use model::order::{Order, OrderKind};
-=======
-use model::order::Order;
->>>>>>> 4eb11fb3
 use primitive_types::U256;
 use std::{collections::HashMap, sync::Arc};
 
 use super::{LimitOrder, SettlementHandling};
 
-<<<<<<< HEAD
-const BUY_ETH_ADDRESS: H160 = H160([0xee; 20]);
-=======
 pub const BUY_ETH_ADDRESS: H160 = H160([0xee; 20]);
->>>>>>> 4eb11fb3
 
 impl OrderBookApi {
     /// Returns a list of limit orders coming from the offchain orderbook API
