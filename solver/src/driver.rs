--- conflicted
+++ resolved
@@ -6,15 +6,9 @@
 const SETTLE_INTERVAL: Duration = Duration::from_secs(30);
 
 pub struct Driver {
-<<<<<<< HEAD
     pub settlement_contract: GPv2Settlement,
-    pub uniswap_router: UniswapV2Router02,
+    pub uniswap_contract: UniswapV2Router02,
     pub orderbook: OrderBookApi,
-=======
-    settlement_contract: GPv2Settlement,
-    uniswap_contract: UniswapV2Router02,
-    orderbook: OrderBookApi,
->>>>>>> 59a37d80
 }
 
 impl Driver {
@@ -45,24 +39,6 @@
         };
         // TODO: check if we need to approve spending to uniswap
         // TODO: use retry transaction sending crate for updating gas prices
-<<<<<<< HEAD
-        // TODO: Proper gas estimation
-        let settle = || {
-            self.settlement_contract
-                .settle(
-                    settlement.tokens(),
-                    settlement.clearing_prices(),
-                    settlement
-                        .encode_trades()
-                        .expect("naive solver created invalid settlement"),
-                    settlement.encode_interactions(
-                        &self.uniswap_router.address(),
-                        &self.settlement_contract.address(),
-                    ),
-                    Vec::new(),
-                )
-                .gas(8_000_000.into())
-=======
         let encoded_interactions = settlement
             .encode_interactions()
             .context("interaction encoding failed")?;
@@ -70,14 +46,15 @@
             .encode_trades()
             .ok_or_else(|| anyhow!("trade encoding failed"))?;
         let settle = || {
-            self.settlement_contract.settle(
-                settlement.tokens(),
-                settlement.clearing_prices(),
-                encoded_trades.clone(),
-                encoded_interactions.clone(),
-                Vec::new(),
-            )
->>>>>>> 59a37d80
+            self.settlement_contract
+                .settle(
+                    settlement.tokens(),
+                    settlement.clearing_prices(),
+                    encoded_trades.clone(),
+                    encoded_interactions.clone(),
+                    Vec::new(),
+                )
+                .gas(8_000_000u32.into())
         };
         settle().call().await.context("settle simulation failed")?;
         settle().send().await.context("settle execution failed")?;
