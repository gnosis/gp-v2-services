--- conflicted
+++ resolved
@@ -200,13 +200,7 @@
             )),
             &self.settlement_contract,
             &self.web3,
-<<<<<<< HEAD
-            &self.network_id,
-            settlement_simulation::Block::LatestWithoutTenderly,
             gas_price,
-=======
-            gas_price_wei,
->>>>>>> f8fe05c2
         )
         .await
         .context("failed to simulate settlement")?;
@@ -228,13 +222,7 @@
                 .map(|settlement| (settlement.0.account().clone(), settlement.1.clone())),
             &self.settlement_contract,
             &self.web3,
-<<<<<<< HEAD
-            &self.network_id,
-            settlement_simulation::Block::LatestWithoutTenderly,
             gas_price,
-=======
-            gas_price_wei,
->>>>>>> f8fe05c2
         )
         .await
         .context("failed to simulate settlements")?;
@@ -265,15 +253,9 @@
                 .map(|(settlement, _)| (settlement.0.account().clone(), settlement.1.clone())),
             &self.settlement_contract,
             &self.web3,
-<<<<<<< HEAD
-            &self.network_id,
-            settlement_simulation::Block::FixedWithTenderly(current_block_during_liquidity_fetch),
             gas_price,
-=======
-            gas_price_wei,
             &self.network_id,
             current_block_during_liquidity_fetch,
->>>>>>> f8fe05c2
         )
         .await
         {
@@ -332,12 +314,12 @@
         &self,
         settlements: Vec<SettlementWithSolver>,
         prices: &HashMap<H160, BigRational>,
-        gas_price_wei: f64,
+        gas_price: EstimatedGasPrice,
     ) -> Vec<(Arc<dyn Solver>, RatedSettlement)> {
         use futures::stream::StreamExt;
 
         // Normalize gas_price_wei to the native token price in the prices vector.
-        let gas_price_normalized = BigRational::from_float(gas_price_wei)
+        let gas_price_normalized = BigRational::from_float(gas_price.effective_gas_price())
             .expect("Invalid gas price.")
             * prices
                 .get(&self.native_token)
@@ -350,7 +332,7 @@
                 let gas_estimate = match settlement_simulation::simulate_and_estimate_gas_at_current_block(
                     std::iter::once((solver.account().clone(), settlement.clone())),
                     &self.settlement_contract,
-                    &self.web3,gas_price_wei
+                    &self.web3,gas_price
                 )
                 .await
                 .map(|results|  results.into_iter().next().unwrap().map_err(Error::from))
@@ -478,11 +460,7 @@
         }
 
         let rated_settlements = self
-            .rate_settlements(
-                settlements,
-                &estimated_prices,
-                gas_price.effective_gas_price(),
-            )
+            .rate_settlements(settlements, &estimated_prices, gas_price)
             .await;
 
         self.inflight_trades.clear();
