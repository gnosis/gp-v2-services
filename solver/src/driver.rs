pub mod solver_settlements;

use self::solver_settlements::RatedSettlement;
use crate::liquidity::LimitOrder;
use crate::solver::{Auction, SettlementWithSolver, Solvers};
use crate::{
    liquidity_collector::LiquidityCollector,
    metrics::SolverMetrics,
    settlement::Settlement,
    settlement_simulation,
    settlement_submission::{self, retry::is_transaction_failure, SolutionSubmitter},
    solver::Solver,
};
use anyhow::{anyhow, Context, Error, Result};
use contracts::GPv2Settlement;
use ethcontract::errors::MethodError;
use futures::future::join_all;
use gas_estimation::GasPriceEstimating;
use itertools::{Either, Itertools};
use model::order::{OrderUid, BUY_ETH_ADDRESS};
use num::BigRational;
use primitive_types::H160;
use shared::{
    current_block::{self, CurrentBlockStream},
    price_estimate::PriceEstimating,
    recent_block_cache::Block,
    token_list::TokenList,
    Web3,
};
use std::{
    collections::{HashMap, HashSet},
    iter::FromIterator as _,
    sync::Arc,
    time::{Duration, Instant},
};

pub struct Driver {
    settlement_contract: GPv2Settlement,
    liquidity_collector: LiquidityCollector,
    price_estimator: Arc<dyn PriceEstimating>,
    solvers: Solvers,
    gas_price_estimator: Arc<dyn GasPriceEstimating>,
    settle_interval: Duration,
    native_token: H160,
    min_order_age: Duration,
    metrics: Arc<dyn SolverMetrics>,
    web3: Web3,
    network_id: String,
    max_merged_settlements: usize,
    solver_time_limit: Duration,
    market_makable_token_list: Option<TokenList>,
    inflight_trades: HashSet<OrderUid>,
    block_stream: CurrentBlockStream,
    fee_factor: f64,
    solution_submitter: SolutionSubmitter,
    solve_id: u64,
}
impl Driver {
    #[allow(clippy::too_many_arguments)]
    pub fn new(
        settlement_contract: GPv2Settlement,
        liquidity_collector: LiquidityCollector,
        price_estimator: Arc<dyn PriceEstimating>,
        solvers: Solvers,
        gas_price_estimator: Arc<dyn GasPriceEstimating>,
        settle_interval: Duration,
        native_token: H160,
        min_order_age: Duration,
        metrics: Arc<dyn SolverMetrics>,
        web3: Web3,
        network_id: String,
        max_merged_settlements: usize,
        solver_time_limit: Duration,
        market_makable_token_list: Option<TokenList>,
        block_stream: CurrentBlockStream,
        fee_factor: f64,
        solution_submitter: SolutionSubmitter,
    ) -> Self {
        Self {
            settlement_contract,
            liquidity_collector,
            price_estimator,
            solvers,
            gas_price_estimator,
            settle_interval,
            native_token,
            min_order_age,
            metrics,
            web3,
            network_id,
            max_merged_settlements,
            solver_time_limit,
            market_makable_token_list,
            inflight_trades: HashSet::new(),
            block_stream,
            fee_factor,
            solution_submitter,
            solve_id: 0,
        }
    }

    pub async fn run_forever(&mut self) -> ! {
        loop {
            match self.single_run().await {
                Ok(()) => tracing::debug!("single run finished ok"),
                Err(err) => tracing::error!("single run errored: {:?}", err),
            }
            self.metrics.runloop_completed();
            tokio::time::sleep(self.settle_interval).await;
        }
    }

    // Returns solver name and result.
    async fn run_solvers(
        &self,
        auction: Auction,
    ) -> Vec<(Arc<dyn Solver>, Result<Vec<Settlement>>)> {
        join_all(self.solvers.iter().map(|solver| {
            let auction = auction.clone();
            let metrics = &self.metrics;
            async move {
                let start_time = Instant::now();
                let result =
                    match tokio::time::timeout_at(auction.deadline.into(), solver.solve(auction))
                        .await
                    {
                        Ok(inner) => inner,
                        Err(_timeout) => Err(anyhow!("solver timed out")),
                    };
                metrics.settlement_computed(solver.name(), start_time);
                (solver.clone(), result)
            }
        }))
        .await
    }

    async fn submit_settlement(
        &self,
        solver: Arc<dyn Solver>,
        rated_settlement: RatedSettlement,
    ) -> Result<()> {
        let settlement = rated_settlement.settlement;
        let trades = settlement.trades().to_vec();
        match self
            .solution_submitter
            .settle(
                settlement,
                rated_settlement.gas_estimate,
                solver.account().clone(),
            )
            .await
        {
            Ok(hash) => {
                let name = solver.name();
                tracing::info!("Successfully submitted {} settlement: {:?}", name, hash);
                trades
                    .iter()
                    .for_each(|trade| self.metrics.order_settled(&trade.order, name));
                self.metrics.settlement_submitted(true, name);
                Ok(())
            }
            Err(err) => {
                // Since we simulate and only submit solutions when they used to pass before, there is no
                // point in logging transaction failures in the form of race conditions as hard errors.
                let name = solver.name();
                if err
                    .downcast_ref::<MethodError>()
                    .map(|e| is_transaction_failure(&e.inner))
                    .unwrap_or(false)
                {
                    tracing::warn!("Failed to submit {} settlement: {:?}", name, err)
                } else {
                    tracing::error!("Failed to submit {} settlement: {:?}", name, err)
                };
                self.metrics.settlement_submitted(false, name);
                Err(err)
            }
        }
    }

    async fn can_settle_without_liquidity(
        &self,
        solver: Arc<dyn Solver>,
        settlement: &RatedSettlement,
        gas_price_wei: f64,
    ) -> Result<bool> {
        // We don't want to buy tokens that we don't trust. If no list is set, we settle with external liquidity.
        if !self
            .market_makable_token_list
            .as_ref()
            .map(|list| is_only_selling_trusted_tokens(&settlement.settlement, list))
            .unwrap_or(false)
        {
            return Ok(false);
        }

        let simulations = settlement_simulation::simulate_settlements(
            [(solver, settlement.settlement.without_onchain_liquidity())].iter(),
            &self.settlement_contract,
            &self.web3,
            &self.network_id,
            settlement_simulation::Block::LatestWithoutTenderly,
            gas_price_wei,
        )
        .await
        .context("failed to simulate settlement")?;
        Ok(simulations[0].is_ok())
    }

    // Split settlements into successfully simulating ones and errors.
    async fn simulate_settlements(
        &self,
        settlements: Vec<SettlementWithSolver>,
        gas_price_wei: f64,
    ) -> Result<(
        Vec<SettlementWithSolver>,
        Vec<(SettlementWithSolver, Error)>,
    )> {
        let simulations = settlement_simulation::simulate_settlements(
            settlements.iter(),
            &self.settlement_contract,
            &self.web3,
            &self.network_id,
            settlement_simulation::Block::LatestWithoutTenderly,
            gas_price_wei,
        )
        .await
        .context("failed to simulate settlements")?;

        Ok(settlements
            .into_iter()
            .zip(simulations)
            .partition_map(|(settlement, result)| match result {
                Ok(()) => Either::Left(settlement),
                Err(err) => Either::Right((settlement, err)),
            }))
    }

    // Log simulation errors only if the simulation also fails in the block at which on chain
    // liquidity was queried. If the simulation succeeds at the previous block then the solver
    // worked correctly and the error doesn't have to be reported.
    // Note that we could still report a false positive because the earlier block might be off by if
    // the block has changed just as were were querying the node.
    async fn report_simulation_errors(
        &self,
        errors: &[(SettlementWithSolver, Error)],
        current_block_during_liquidity_fetch: u64,
        gas_price_wei: f64,
    ) {
        let simulations = match settlement_simulation::simulate_settlements(
            errors.iter().map(|(settlement, _)| settlement),
            &self.settlement_contract,
            &self.web3,
            &self.network_id,
            settlement_simulation::Block::FixedWithTenderly(current_block_during_liquidity_fetch),
            gas_price_wei,
        )
        .await
        {
            Ok(simulations) => simulations,
            Err(err) => {
                tracing::error!(
                    "unable to complete simulation of settlements at earlier block {}: {:?}",
                    current_block_during_liquidity_fetch,
                    err
                );
                return;
            }
        };

        for (((solver, settlement), _previous_error), result) in errors.iter().zip(simulations) {
            if let Err(error_at_earlier_block) = result {
                tracing::warn!(
                    "{} settlement simulation failed at submission and block {}:\n{:?}",
                    solver.name(),
                    current_block_during_liquidity_fetch,
                    error_at_earlier_block,
                );
                // split warning into separate logs so that the messages aren't too long.
                tracing::warn!("settlement failure for: \n{:#?}", settlement);

                self.metrics.settlement_simulation_failed(solver.name());
            } else {
                self.metrics
                    .settlement_simulation_failed_on_latest(solver.name());
            }
        }
    }

    // Record metric with the amount of orders that were matched but not settled in this runloop (effectively queued for the next one)
    // Should help us to identify how much we can save by parallelizing execution.
    fn report_matched_but_unsettled_orders(
        &self,
        submitted: &Settlement,
        all: impl Iterator<Item = RatedSettlement>,
    ) {
        let submitted: HashSet<_> = submitted
            .trades()
            .iter()
            .map(|trade| trade.order.order_meta_data.uid)
            .collect();
        let all_matched: HashSet<_> = all
            .flat_map(|solution| solution.settlement.trades().to_vec())
            .map(|trade| trade.order.order_meta_data.uid)
            .collect();
        let matched_but_not_settled: HashSet<_> = all_matched.difference(&submitted).collect();
        self.metrics
            .orders_matched_but_not_settled(matched_but_not_settled.len())
    }

    // Rate settlements, ignoring those for which the rating procedure failed.
    async fn rate_settlements(
        &self,
        settlements: Vec<SettlementWithSolver>,
        prices: &HashMap<H160, BigRational>,
        gas_price_wei: f64,
    ) -> Vec<(Arc<dyn Solver>, RatedSettlement)> {
        use futures::stream::StreamExt;

        // Normalize gas_price_wei to the native token price in the prices vector.
        let gas_price_wei = BigRational::from_float(gas_price_wei).expect("Invalid gas price.")
            * prices
                .get(&self.native_token)
                .expect("Price of native token must be known.");

        futures::stream::iter(settlements)
            .filter_map(|(solver, settlement)| async {
                let surplus = settlement.total_surplus(prices);
                // Because of a potential fee discount, the solver fees may by themselves not be sufficient to make a solution economically viable (leading to a negative objective value)
                // We therefore reverse apply the fee discount to simulate unsubsidized fees for ranking.
                let unsubsidized_solver_fees = settlement.total_fees(prices) / BigRational::from_float(self.fee_factor).expect("Discount factor is not a rational");
                let gas_estimate = settlement_submission::estimate_gas(
                    &self.settlement_contract,
                    &settlement.clone().into(),
                    solver.account().clone(),
                )
                .await
                .map_err(|err| {
                    tracing::error!("Failed to estimate gas for solver {}: {:?}", solver.name(), err);
                    err
                })
                .ok()?;
                let rated_settlement = RatedSettlement {
                    settlement,
                    surplus,
                    solver_fees: unsubsidized_solver_fees,
                    gas_estimate,
                    gas_price: gas_price_wei.clone(),
                };
                tracing::info!(
                    "Objective value for solver {} is {}: surplus={}, gas_estimate={}, gas_price={}",
                    solver.name(),
                    rated_settlement.objective_value(),
                    rated_settlement.surplus,
                    rated_settlement.gas_estimate,
                    rated_settlement.gas_price,
                );
                Some((solver, rated_settlement))
            })
            .collect::<Vec<_>>()
            .await
    }

    pub async fn single_run(&mut self) -> Result<()> {
        tracing::debug!("starting single run");
        let current_block_during_liquidity_fetch =
            current_block::block_number(&self.block_stream.borrow())?;

        let orders = self
            .liquidity_collector
            .get_orders(&self.inflight_trades)
            .await?;
        let liquidity = self
            .liquidity_collector
            .get_liquidity_for_orders(&orders, Block::Number(current_block_during_liquidity_fetch))
            .await?;

        let estimated_prices =
            collect_estimated_prices(self.price_estimator.as_ref(), self.native_token, &orders)
                .await;
        tracing::debug!("estimated prices: {:?}", estimated_prices);

        let orders = orders_with_price_estimates(orders, &estimated_prices);

        self.metrics.orders_fetched(&orders);
        self.metrics.liquidity_fetched(&liquidity);

        let gas_price_wei = self
            .gas_price_estimator
            .estimate()
            .await
            .context("failed to estimate gas price")?;
        tracing::debug!("solving with gas price of {}", gas_price_wei);

        let mut solver_settlements = Vec::new();

        let auction = Auction {
            id: self.next_auction_id(),
            orders,
            liquidity,
            gas_price: gas_price_wei,
            deadline: Instant::now() + self.solver_time_limit,
        };
        tracing::debug!("solving auction ID {}", auction.id);

        let run_solver_results = self.run_solvers(auction).await;
        for (solver, settlements) in run_solver_results {
            let name = solver.name();

            let mut settlements = match settlements {
                Ok(settlement) => settlement,
                Err(err) => {
                    tracing::error!("solver {} error: {:?}", name, err);
                    continue;
                }
            };

            solver_settlements::filter_empty_settlements(&mut settlements);

            for settlement in &settlements {
                tracing::debug!("solver {} found solution:\n{:?}", name, settlement);
            }

            solver_settlements::merge_settlements(
                self.max_merged_settlements,
                &estimated_prices,
                &mut settlements,
            );

            solver_settlements::filter_settlements_without_old_orders(
                self.min_order_age,
                &mut settlements,
            );

            solver_settlements.reserve(settlements.len());
            for settlement in settlements {
                solver_settlements.push((solver.clone(), settlement))
            }
        }

        let (settlements, errors) = self
            .simulate_settlements(solver_settlements, gas_price_wei)
            .await?;

        tracing::info!(
            "{} settlements passed simulation and {} failed",
            settlements.len(),
            errors.len()
        );
        for (solver, _) in &settlements {
            self.metrics.settlement_simulation_succeeded(solver.name());
        }

        let rated_settlements = self
            .rate_settlements(settlements, &estimated_prices, gas_price_wei)
            .await;

        self.inflight_trades.clear();
        if let Some((solver, mut settlement)) = rated_settlements
            .clone()
            .into_iter()
            .max_by(|a, b| a.1.objective_value().cmp(&b.1.objective_value()))
        {
            // If we have enough buffer in the settlement contract to not use on-chain interactions, remove those
            if self
                .can_settle_without_liquidity(solver.clone(), &settlement, gas_price_wei)
                .await
                .unwrap_or(false)
            {
                settlement.settlement = settlement.settlement.without_onchain_liquidity();
                tracing::info!("settlement without onchain liquidity");
            }

            tracing::info!("winning settlement: {:?}", settlement);
            if self
                .submit_settlement(solver, settlement.clone())
                .await
                .is_ok()
            {
                self.inflight_trades = settlement
                    .settlement
                    .trades()
                    .iter()
                    .map(|t| t.order.order_meta_data.uid)
                    .collect::<HashSet<OrderUid>>();
            }

            self.report_matched_but_unsettled_orders(
                &settlement.settlement,
                rated_settlements.into_iter().map(|(_, solution)| solution),
            );
        }

        // Happens after settlement submission so that we do not delay it.
        self.report_simulation_errors(&errors, current_block_during_liquidity_fetch, gas_price_wei)
            .await;

        Ok(())
    }

    fn next_auction_id(&mut self) -> u64 {
        let id = self.solve_id;
        self.solve_id += 1;
        id
    }
}

pub async fn collect_estimated_prices(
    price_estimator: &dyn PriceEstimating,
    native_token: H160,
    orders: &[LimitOrder],
) -> HashMap<H160, BigRational> {
    // Computes set of traded tokens (limit orders only).
    // NOTE: The native token is always added.

    let tokens = Vec::from_iter(
        orders
            .iter()
            .flat_map(|order| [order.sell_token, order.buy_token])
            .collect::<HashSet<_>>(),
    );

    // For ranking purposes it doesn't matter how the external price vector is scaled,
    // but native_token is used here anyway for better logging/debugging.
    let denominator_token: H160 = native_token;

    let estimated_prices = price_estimator
        .estimate_prices(&tokens, denominator_token)
        .await;

    let mut prices: HashMap<_, _> = tokens
        .into_iter()
        .zip(estimated_prices)
        .filter_map(|(token, price)| match price {
            Ok(price) => Some((token, price)),
            Err(err) => {
                tracing::warn!("failed to estimate price for token {}: {:?}", token, err);
                None
            }
        })
        .collect();

    // Always include the native token.
    prices.insert(native_token, num::one());

    // And the placeholder for its native counterpart.
    prices.insert(BUY_ETH_ADDRESS, num::one());

    prices
}

// Filter limit orders for which we don't have price estimates as they cannot be considered for the objective criterion
fn orders_with_price_estimates(
    orders: Vec<LimitOrder>,
    prices: &HashMap<H160, BigRational>,
<<<<<<< HEAD
) -> Vec<Liquidity> {
    let (liquidity, removed_orders): (Vec<_>, Vec<_>) =
        liquidity
            .into_iter()
            .partition(|liquidity| match liquidity {
                Liquidity::Limit(limit_order) => [limit_order.sell_token, limit_order.buy_token]
                    .iter()
                    .all(|token| prices.contains_key(token)),
                Liquidity::ConstantProduct(_) | Liquidity::Balancer(_) => true,
            });
=======
) -> Vec<LimitOrder> {
    let (orders, removed_orders): (Vec<_>, Vec<_>) = orders.into_iter().partition(|order| {
        prices.contains_key(&order.sell_token) && prices.contains_key(&order.buy_token)
    });
>>>>>>> 9add1e0d
    if !removed_orders.is_empty() {
        tracing::debug!(
            "pruned {} orders: {:?}",
            removed_orders.len(),
            removed_orders,
        );
    }
    orders
}

fn is_only_selling_trusted_tokens(settlement: &Settlement, token_list: &TokenList) -> bool {
    !settlement.encoder.trades().iter().any(|trade| {
        token_list
            .get(&trade.order.order_creation.sell_token)
            .is_none()
    })
}

#[cfg(test)]
mod tests {
    use super::*;
    use crate::{
        liquidity::{tests::CapturingSettlementHandler, LimitOrder},
        settlement::Trade,
    };
    use maplit::hashmap;
    use model::order::{Order, OrderCreation, OrderKind};
    use num::traits::One as _;
    use shared::{
        price_estimate::mocks::{FailingPriceEstimator, FakePriceEstimator},
        token_list::Token,
    };

    #[tokio::test]
    async fn collect_estimated_prices_adds_prices_for_buy_and_sell_token_of_limit_orders() {
        let price_estimator = FakePriceEstimator(BigRational::from_float(1.0).unwrap());

        let native_token = H160::zero();
        let sell_token = H160::from_low_u64_be(1);
        let buy_token = H160::from_low_u64_be(2);

        let orders = vec![LimitOrder {
            sell_amount: 100_000.into(),
            buy_amount: 100_000.into(),
            sell_token,
            buy_token,
            kind: OrderKind::Buy,
            partially_fillable: false,
            fee_amount: Default::default(),
            settlement_handling: CapturingSettlementHandler::arc(),
            id: "0".into(),
        }];
        let prices = collect_estimated_prices(&price_estimator, native_token, &orders).await;
        assert_eq!(prices.len(), 4);
        assert!(prices.contains_key(&sell_token));
        assert!(prices.contains_key(&buy_token));
    }

    #[tokio::test]
    async fn collect_estimated_prices_skips_token_for_which_estimate_fails() {
        let price_estimator = FailingPriceEstimator();

        let native_token = H160::zero();
        let sell_token = H160::from_low_u64_be(1);
        let buy_token = H160::from_low_u64_be(2);

        let orders = vec![LimitOrder {
            sell_amount: 100_000.into(),
            buy_amount: 100_000.into(),
            sell_token,
            buy_token,
            kind: OrderKind::Buy,
            partially_fillable: false,
            fee_amount: Default::default(),
            settlement_handling: CapturingSettlementHandler::arc(),
            id: "0".into(),
        }];
        let prices = collect_estimated_prices(&price_estimator, native_token, &orders).await;
        assert_eq!(prices.len(), 2);
    }

    #[tokio::test]
    async fn collect_estimated_prices_adds_native_token_if_wrapped_is_traded() {
        let price_estimator = FakePriceEstimator(BigRational::from_float(1.0).unwrap());

        let native_token = H160::zero();
        let sell_token = H160::from_low_u64_be(1);

        let liquidity = vec![LimitOrder {
            sell_amount: 100_000.into(),
            buy_amount: 100_000.into(),
            sell_token,
            buy_token: native_token,
            kind: OrderKind::Buy,
            partially_fillable: false,
            fee_amount: Default::default(),
            settlement_handling: CapturingSettlementHandler::arc(),
            id: "0".into(),
        }];
        let prices = collect_estimated_prices(&price_estimator, native_token, &liquidity).await;
        assert_eq!(prices.len(), 3);
        assert!(prices.contains_key(&sell_token));
        assert!(prices.contains_key(&native_token));
        assert!(prices.contains_key(&BUY_ETH_ADDRESS));
    }

    #[test]
    fn liquidity_with_price_removes_liquidity_without_price() {
        let tokens = [
            H160::from_low_u64_be(0),
            H160::from_low_u64_be(1),
            H160::from_low_u64_be(2),
            H160::from_low_u64_be(3),
        ];
        let prices = hashmap! {tokens[0] => BigRational::one(), tokens[1] => BigRational::one()};
        let order = |sell_token, buy_token| LimitOrder {
            sell_token,
            buy_token,
            ..Default::default()
        };
        let orders = vec![
            order(tokens[0], tokens[1]),
            order(tokens[0], tokens[2]),
            order(tokens[2], tokens[0]),
            order(tokens[2], tokens[3]),
        ];
        let filtered = orders_with_price_estimates(orders, &prices);
        assert_eq!(filtered.len(), 1);
        assert!(filtered[0].sell_token == tokens[0] && filtered[0].buy_token == tokens[1]);
    }

    #[test]
    fn test_is_only_selling_trusted_tokens() {
        let good_token = H160::from_low_u64_be(1);
        let another_good_token = H160::from_low_u64_be(2);
        let bad_token = H160::from_low_u64_be(3);

        let token_list = TokenList::new(hashmap! {
            good_token => Token {
                address: good_token,
                symbol: "Foo".into(),
                name: "FooCoin".into(),
                decimals: 18,
            },
            another_good_token => Token {
                address: another_good_token,
                symbol: "Bar".into(),
                name: "BarCoin".into(),
                decimals: 18,
            }
        });

        let trade = |token| Trade {
            order: Order {
                order_creation: OrderCreation {
                    sell_token: token,
                    ..Default::default()
                },
                ..Default::default()
            },
            ..Default::default()
        };

        let settlement = Settlement::with_trades(
            HashMap::new(),
            vec![trade(good_token), trade(another_good_token)],
        );
        assert!(is_only_selling_trusted_tokens(&settlement, &token_list));

        let settlement = Settlement::with_trades(
            HashMap::new(),
            vec![
                trade(good_token),
                trade(another_good_token),
                trade(bad_token),
            ],
        );
        assert!(!is_only_selling_trusted_tokens(&settlement, &token_list));
    }
}<|MERGE_RESOLUTION|>--- conflicted
+++ resolved
@@ -553,23 +553,10 @@
 fn orders_with_price_estimates(
     orders: Vec<LimitOrder>,
     prices: &HashMap<H160, BigRational>,
-<<<<<<< HEAD
-) -> Vec<Liquidity> {
-    let (liquidity, removed_orders): (Vec<_>, Vec<_>) =
-        liquidity
-            .into_iter()
-            .partition(|liquidity| match liquidity {
-                Liquidity::Limit(limit_order) => [limit_order.sell_token, limit_order.buy_token]
-                    .iter()
-                    .all(|token| prices.contains_key(token)),
-                Liquidity::ConstantProduct(_) | Liquidity::Balancer(_) => true,
-            });
-=======
 ) -> Vec<LimitOrder> {
     let (orders, removed_orders): (Vec<_>, Vec<_>) = orders.into_iter().partition(|order| {
         prices.contains_key(&order.sell_token) && prices.contains_key(&order.buy_token)
     });
->>>>>>> 9add1e0d
     if !removed_orders.is_empty() {
         tracing::debug!(
             "pruned {} orders: {:?}",
