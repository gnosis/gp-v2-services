mod solver_settlements;

use self::solver_settlements::RatedSettlement;
use crate::{
    chain,
    liquidity::{offchain_orderbook::BUY_ETH_ADDRESS, Liquidity},
    liquidity_collector::LiquidityCollector,
    metrics::SolverMetrics,
    settlement::Settlement,
    settlement_simulation, settlement_submission,
    solver::Solver,
};
use anyhow::{Context, Error, Result};
use contracts::GPv2Settlement;
use futures::future::join_all;
use gas_estimation::GasPriceEstimating;
use itertools::{Either, Itertools};
use num::BigRational;
use primitive_types::H160;
use shared::{price_estimate::PriceEstimating, Web3};
use std::{
    collections::{HashMap, HashSet},
    sync::Arc,
    time::{Duration, Instant},
};

// There is no economic viability calculation yet so we're using an arbitrary very high cap to
// protect against a gas estimator giving bogus results that would drain all our funds.
const GAS_PRICE_CAP: f64 = 500e9;

pub struct Driver {
    settlement_contract: GPv2Settlement,
    liquidity_collector: LiquidityCollector,
    price_estimator: Arc<dyn PriceEstimating>,
    solver: Vec<Box<dyn Solver>>,
    gas_price_estimator: Box<dyn GasPriceEstimating>,
    target_confirm_time: Duration,
    settle_interval: Duration,
    native_token: H160,
    min_order_age: Duration,
    metrics: Arc<dyn SolverMetrics>,
    web3: Web3,
    network_id: String,
    max_merged_settlements: usize,
}
impl Driver {
    #[allow(clippy::too_many_arguments)]
    pub fn new(
        settlement_contract: GPv2Settlement,
        liquidity_collector: LiquidityCollector,
        price_estimator: Arc<dyn PriceEstimating>,
        solver: Vec<Box<dyn Solver>>,
        gas_price_estimator: Box<dyn GasPriceEstimating>,
        target_confirm_time: Duration,
        settle_interval: Duration,
        native_token: H160,
        min_order_age: Duration,
        metrics: Arc<dyn SolverMetrics>,
        web3: Web3,
        network_id: String,
        max_merged_settlements: usize,
    ) -> Self {
        Self {
            settlement_contract,
            liquidity_collector,
            price_estimator,
            solver,
            gas_price_estimator,
            target_confirm_time,
            settle_interval,
            native_token,
            min_order_age,
            metrics,
            web3,
            network_id,
            max_merged_settlements,
        }
    }

    pub async fn run_forever(&mut self) -> ! {
        loop {
            match self.single_run().await {
                Ok(()) => tracing::debug!("single run finished ok"),
                Err(err) => tracing::error!("single run errored: {:?}", err),
            }
            tokio::time::delay_for(self.settle_interval).await;
        }
    }

    // Returns solver name and result.
    async fn run_solvers(
        &self,
        liquidity: Vec<Liquidity>,
        gas_price: f64,
    ) -> impl Iterator<Item = (&'static str, Result<Vec<Settlement>>)> {
        join_all(self.solver.iter().map(|solver| {
            let liquidity = liquidity.clone();
            let metrics = &self.metrics;
            async move {
                let start_time = Instant::now();
                let settlement = solver.solve(liquidity, gas_price).await;
                metrics.settlement_computed(solver.name(), start_time);
                (solver.name(), settlement)
            }
        }))
        .await
        .into_iter()
    }

    async fn submit_settlement(&self, settlement: RatedSettlement) {
        let trades = settlement.settlement.trades().to_vec();
        match settlement_submission::submit(
            &self.settlement_contract,
            self.gas_price_estimator.as_ref(),
            self.target_confirm_time,
            GAS_PRICE_CAP,
            settlement.settlement,
        )
        .await
        {
            Ok(_) => {
                trades
                    .iter()
                    .for_each(|trade| self.metrics.order_settled(&trade.order));
            }
            Err(err) => tracing::error!("Failed to submit settlement: {:?}", err,),
        }
    }

<<<<<<< HEAD
    async fn can_settle(&self, settlement: RatedSettlement) -> Result<bool> {
        let simulations = settlement_simulation::simulate_settlements(
            chain![settlement.into()],
            &self.settlement_contract,
            &self.web3,
            &self.network_id,
        )
        .await
        .context("failed to simulate settlement")?;
        Ok(simulations[0].is_ok())
    }

    // Returns only settlements for which simulation succeeded.
=======
    // Split settlements into successfully simulating ones and errors.
>>>>>>> cb636e15
    async fn simulate_settlements(
        &self,
        settlements: Vec<RatedSettlement>,
    ) -> Result<(Vec<RatedSettlement>, Vec<(RatedSettlement, Error)>)> {
        let simulations = settlement_simulation::simulate_settlements(
            settlements
                .iter()
                .map(|settlement| settlement.clone().into()),
            &self.settlement_contract,
            &self.web3,
            &self.network_id,
            settlement_simulation::Block::LatestWithoutTenderly,
        )
        .await
        .context("failed to simulate settlements")?;

        Ok(settlements
            .into_iter()
            .zip(simulations)
            .partition_map(|(settlement, result)| match result {
                Ok(()) => Either::Left(settlement),
                Err(err) => Either::Right((settlement, err)),
            }))
    }

    // Log simulation errors only if the simulation also fails in the block at which on chain
    // liquidity was queried. If the simulation succeeds at the previous block then the solver
    // worked correctly and the error doesn't have to be reported.
    // Note that we could still report a false positive because the earlier block might be off by if
    // the block has changed just as were were querying the node.
    async fn report_simulation_errors(
        &self,
        errors: Vec<(RatedSettlement, Error)>,
        current_block_during_liquidity_fetch: u64,
    ) {
        let simulations = match settlement_simulation::simulate_settlements(
            errors
                .iter()
                .map(|(settlement, _)| settlement.settlement.clone().into()),
            &self.settlement_contract,
            &self.web3,
            &self.network_id,
            settlement_simulation::Block::FixedWithTenderly(current_block_during_liquidity_fetch),
        )
        .await
        {
            Ok(simulations) => simulations,
            Err(err) => {
                tracing::error!(
                    "unable to complete simulation of settlements at earlier block {}: {:?}",
                    current_block_during_liquidity_fetch,
                    err
                );
                return;
            }
        };

        for ((settlement, _previous_error), result) in errors.into_iter().zip(simulations) {
            let error_at_earlier_block = match result {
                Ok(()) => continue,
                Err(err) => err,
            };
            tracing::error!(
                "settlement simulation failed right before submission AND for block {} which was current when liquidity was fetched:\n{:?}",
                current_block_during_liquidity_fetch, error_at_earlier_block
            );
            // This is an additional debug log so that the log message doesn't get too long as
            // settlement information is recoverable through tenderly anyway.
            tracing::warn!("settlement failure for: \n{:#?}", settlement.settlement,);
        }
    }

    pub async fn single_run(&mut self) -> Result<()> {
        tracing::debug!("starting single run");
        let liquidity = self.liquidity_collector.get_liquidity().await?;
        let current_block_during_liquidity_fetch = self
            .web3
            .eth()
            .block_number()
            .await
            .context("failed to get current block")?
            .as_u64();

        let estimated_prices =
            collect_estimated_prices(self.price_estimator.as_ref(), self.native_token, &liquidity)
                .await;
        let liquidity = liquidity_with_price(liquidity, &estimated_prices);
        self.metrics.liquidity_fetched(&liquidity);

        let gas_price = self
            .gas_price_estimator
            .estimate()
            .await
            .context("failed to estimate gas price")?;
        tracing::debug!("solving with gas price of {}", gas_price);

        let settlements = self
            .run_solvers(liquidity, gas_price)
            .await
            .filter_map(solver_settlements::filter_bad_settlements)
            .inspect(|(name, settlements)| {
                for settlement in settlements.iter() {
                    tracing::debug!("solver {} found solution:\n {:?}", name, settlement);
                }
            });

        let mut settlements = settlements
            .map(|(name, settlements)| {
                solver_settlements::merge_settlements(
                    self.max_merged_settlements,
                    &estimated_prices,
                    name,
                    settlements,
                )
            })
            .flat_map(|settlements| settlements.settlements.into_iter())
            .collect::<Vec<_>>();

        solver_settlements::filter_settlements_without_old_orders(
            self.min_order_age,
            &mut settlements,
        );
<<<<<<< HEAD

        let settlements = self.simulate_settlements(settlements).await?;

        if let Some(mut settlement) = settlements
=======
        let (settlements, errors) = self.simulate_settlements(settlements).await?;
        tracing::info!(
            "{} settlements passed simulation and {} failed",
            settlements.len(),
            errors.len()
        );
        if let Some(settlement) = settlements
>>>>>>> cb636e15
            .into_iter()
            .max_by(|a, b| a.objective_value.cmp(&b.objective_value))
        {
            // If we have enough buffer in the settlement contract to not use on-chain interactions, remove those
            if self
                .can_settle(settlement.without_onchain_liquidity())
                .await
                .unwrap_or(false)
            {
                settlement = settlement.without_onchain_liquidity()
            }
            self.submit_settlement(settlement).await;
        }

        // Happens after settlement submission so that we do not delay it.
        self.report_simulation_errors(errors, current_block_during_liquidity_fetch)
            .await;

        Ok(())
    }
}

pub async fn collect_estimated_prices(
    price_estimator: &dyn PriceEstimating,
    native_token: H160,
    liquidity: &[Liquidity],
) -> HashMap<H160, BigRational> {
    // Computes set of traded tokens (limit orders only).
    let mut tokens = HashSet::new();
    for liquid in liquidity {
        if let Liquidity::Limit(limit_order) = liquid {
            tokens.insert(limit_order.sell_token);
            tokens.insert(limit_order.buy_token);
        }
    }
    let tokens = tokens.drain().collect::<Vec<_>>();

    // For ranking purposes it doesn't matter how the external price vector is scaled,
    // but native_token is used here anyway for better logging/debugging.
    let denominator_token: H160 = native_token;

    let estimated_prices = price_estimator
        .estimate_prices(&tokens, denominator_token)
        .await;

    let mut prices: HashMap<_, _> = tokens
        .into_iter()
        .zip(estimated_prices)
        .filter_map(|(token, price)| match price {
            Ok(price) => Some((token, price)),
            Err(err) => {
                tracing::warn!("failed to estimate price for token {}: {:?}", token, err);
                None
            }
        })
        .collect();

    // If the wrapped native token is in the price list (e.g. WETH), so should be the placeholder for its native counterpart
    if let Some(price) = prices.get(&native_token).cloned() {
        prices.insert(BUY_ETH_ADDRESS, price);
    }
    prices
}

// Filter limit orders for which we don't have price estimates as they cannot be considered for the objective criterion
fn liquidity_with_price(
    liquidity: Vec<Liquidity>,
    prices: &HashMap<H160, BigRational>,
) -> Vec<Liquidity> {
    let (liquidity, removed_orders): (Vec<_>, Vec<_>) =
        liquidity
            .into_iter()
            .partition(|liquidity| match liquidity {
                Liquidity::Limit(limit_order) => [limit_order.sell_token, limit_order.buy_token]
                    .iter()
                    .all(|token| prices.contains_key(token)),
                Liquidity::Amm(_) => true,
            });
    if !removed_orders.is_empty() {
        tracing::debug!(
            "pruned {} orders: {:?}",
            removed_orders.len(),
            removed_orders,
        );
    }
    liquidity
}

#[cfg(test)]
mod tests {
    use super::*;
    use crate::liquidity::{tests::CapturingSettlementHandler, AmmOrder, LimitOrder};
    use maplit::hashmap;
    use model::{order::OrderKind, TokenPair};
    use num::{rational::Ratio, traits::One};
    use shared::price_estimate::mocks::{FailingPriceEstimator, FakePriceEstimator};

    #[tokio::test]
    async fn collect_estimated_prices_adds_prices_for_buy_and_sell_token_of_limit_orders() {
        let price_estimator = FakePriceEstimator(BigRational::from_float(1.0).unwrap());

        let native_token = H160::zero();
        let sell_token = H160::from_low_u64_be(1);
        let buy_token = H160::from_low_u64_be(2);

        let liquidity = vec![
            Liquidity::Limit(LimitOrder {
                sell_amount: 100_000.into(),
                buy_amount: 100_000.into(),
                sell_token,
                buy_token,
                kind: OrderKind::Buy,
                partially_fillable: false,
                settlement_handling: CapturingSettlementHandler::arc(),
                id: "0".into(),
            }),
            Liquidity::Amm(AmmOrder {
                tokens: TokenPair::new(buy_token, native_token).unwrap(),
                reserves: (1_000_000, 1_000_000),
                fee: Ratio::new(3, 1000),
                settlement_handling: CapturingSettlementHandler::arc(),
            }),
        ];
        let prices = collect_estimated_prices(&price_estimator, native_token, &liquidity).await;
        assert_eq!(prices.len(), 2);
        assert!(prices.contains_key(&sell_token));
        assert!(prices.contains_key(&buy_token));
    }

    #[tokio::test]
    async fn collect_estimated_prices_skips_token_for_which_estimate_fails() {
        let price_estimator = FailingPriceEstimator();

        let native_token = H160::zero();
        let sell_token = H160::from_low_u64_be(1);
        let buy_token = H160::from_low_u64_be(2);

        let liquidity = vec![Liquidity::Limit(LimitOrder {
            sell_amount: 100_000.into(),
            buy_amount: 100_000.into(),
            sell_token,
            buy_token,
            kind: OrderKind::Buy,
            partially_fillable: false,
            settlement_handling: CapturingSettlementHandler::arc(),
            id: "0".into(),
        })];
        let prices = collect_estimated_prices(&price_estimator, native_token, &liquidity).await;
        assert_eq!(prices.len(), 0);
    }

    #[tokio::test]
    async fn collect_estimated_prices_adds_native_token_if_wrapped_is_traded() {
        let price_estimator = FakePriceEstimator(BigRational::from_float(1.0).unwrap());

        let native_token = H160::zero();
        let sell_token = H160::from_low_u64_be(1);

        let liquidity = vec![Liquidity::Limit(LimitOrder {
            sell_amount: 100_000.into(),
            buy_amount: 100_000.into(),
            sell_token,
            buy_token: native_token,
            kind: OrderKind::Buy,
            partially_fillable: false,
            settlement_handling: CapturingSettlementHandler::arc(),
            id: "0".into(),
        })];
        let prices = collect_estimated_prices(&price_estimator, native_token, &liquidity).await;
        assert_eq!(prices.len(), 3);
        assert!(prices.contains_key(&sell_token));
        assert!(prices.contains_key(&native_token));
        assert!(prices.contains_key(&BUY_ETH_ADDRESS));
    }

    #[test]
    fn liquidity_with_price_removes_liqiduity_without_price() {
        let tokens = [
            H160::from_low_u64_be(0),
            H160::from_low_u64_be(1),
            H160::from_low_u64_be(2),
            H160::from_low_u64_be(3),
        ];
        let prices = hashmap! {tokens[0] => BigRational::one(), tokens[1] => BigRational::one()};
        let order = |sell_token, buy_token| {
            Liquidity::Limit(LimitOrder {
                sell_token,
                buy_token,
                ..Default::default()
            })
        };
        let liquidity = vec![
            order(tokens[0], tokens[1]),
            order(tokens[0], tokens[2]),
            order(tokens[2], tokens[0]),
            order(tokens[2], tokens[3]),
        ];
        let filtered = liquidity_with_price(liquidity, &prices);
        assert_eq!(filtered.len(), 1);
        assert!(
            matches!(&filtered[0], Liquidity::Limit(order) if order.sell_token == tokens[0] && order.buy_token == tokens[1])
        );
    }
}<|MERGE_RESOLUTION|>--- conflicted
+++ resolved
@@ -127,23 +127,20 @@
         }
     }
 
-<<<<<<< HEAD
     async fn can_settle(&self, settlement: RatedSettlement) -> Result<bool> {
         let simulations = settlement_simulation::simulate_settlements(
             chain![settlement.into()],
             &self.settlement_contract,
             &self.web3,
             &self.network_id,
+            settlement_simulation::Block::LatestWithoutTenderly,
         )
         .await
         .context("failed to simulate settlement")?;
         Ok(simulations[0].is_ok())
     }
 
-    // Returns only settlements for which simulation succeeded.
-=======
     // Split settlements into successfully simulating ones and errors.
->>>>>>> cb636e15
     async fn simulate_settlements(
         &self,
         settlements: Vec<RatedSettlement>,
@@ -266,20 +263,14 @@
             self.min_order_age,
             &mut settlements,
         );
-<<<<<<< HEAD
-
-        let settlements = self.simulate_settlements(settlements).await?;
-
-        if let Some(mut settlement) = settlements
-=======
+
         let (settlements, errors) = self.simulate_settlements(settlements).await?;
         tracing::info!(
             "{} settlements passed simulation and {} failed",
             settlements.len(),
             errors.len()
         );
-        if let Some(settlement) = settlements
->>>>>>> cb636e15
+        if let Some(mut settlement) = settlements
             .into_iter()
             .max_by(|a, b| a.objective_value.cmp(&b.objective_value))
         {
