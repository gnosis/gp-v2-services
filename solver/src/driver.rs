--- conflicted
+++ resolved
@@ -19,7 +19,7 @@
 use futures::future::join_all;
 use gas_estimation::{EstimatedGasPrice, GasPriceEstimating};
 use itertools::{Either, Itertools};
-use model::order::{OrderUid, BUY_ETH_ADDRESS};
+use model::order::BUY_ETH_ADDRESS;
 use num::BigRational;
 use primitive_types::{H160, U256};
 use rand::prelude::SliceRandom;
@@ -363,13 +363,6 @@
         let current_block_during_liquidity_fetch =
             current_block::block_number(&self.block_stream.borrow())?;
 
-<<<<<<< HEAD
-        let limit_orders = self
-            .liquidity_collector
-            .get_orders(&self.inflight_trades)
-            .await?;
-        // Liquidity now contains pmm_orders.
-=======
         let orders = self.api.get_orders().await.context("get_orders")?;
         let (before_count, block) = (orders.orders.len(), orders.latest_settlement_block);
         let orders = self.in_flight_orders.update_and_filter(orders);
@@ -385,25 +378,21 @@
             .into_iter()
             .map(|order| self.order_converter.normalize_limit_order(order))
             .collect::<Vec<_>>();
->>>>>>> 863f8995
         let liquidity = self
             .liquidity_collector
-            .get_liquidity_for_orders(
-                &limit_orders,
-                Block::Number(current_block_during_liquidity_fetch),
-            )
+            .get_liquidity_for_orders(&orders, Block::Number(current_block_during_liquidity_fetch))
             .await?;
         // TODO - should we estimate prices for all limit orders or just user orders?
         let estimated_prices = collect_estimated_prices(
             self.price_estimator.as_ref(),
             self.native_token_amount_to_estimate_prices_with,
             self.native_token,
-            &limit_orders,
+            &orders,
         )
         .await;
         tracing::debug!("estimated prices: {:?}", estimated_prices);
 
-        let user_orders = limit_orders
+        let user_orders = orders
             .into_iter()
             .filter(|order| !order.is_liquidity_order)
             .collect();
