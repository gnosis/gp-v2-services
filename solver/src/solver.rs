--- conflicted
+++ resolved
@@ -185,6 +185,7 @@
                     paraswap_slippage_bps,
                     disabled_paraswap_dexs.clone(),
                     client.clone(),
+                    paraswap_partner_header_value.clone(),
                 ))),
             };
 
@@ -195,21 +196,7 @@
                     solver.account().address()
                 )
             }
-<<<<<<< HEAD
-            SolverType::Paraswap => shared(SingleOrderSolver::from(ParaswapSolver::new(
-                account,
-                web3.clone(),
-                settlement_contract.clone(),
-                token_info_fetcher.clone(),
-                paraswap_slippage_bps,
-                disabled_paraswap_dexs.clone(),
-                client.clone(),
-                paraswap_partner_header_value.clone(),
-            ))),
-=======
-
             solver
->>>>>>> da836b43
         })
         .collect()
 }
