use std::{
    collections::{HashMap, HashSet},
    sync::Arc,
    time::Duration,
};

use crate::{
    baseline_solver::BaselineSolver,
    http_solver::{HttpSolver, SolverConfig},
    liquidity::Liquidity,
    naive_solver::NaiveSolver,
    oneinch_solver::OneInchSolver,
    settlement::Settlement,
};
use anyhow::Result;
use contracts::GPv2Settlement;
use ethcontract::{H160, U256};
use reqwest::Url;
use shared::{
    conversions::U256Ext, price_estimate::PriceEstimating, token_info::TokenInfoFetching,
};
use structopt::clap::arg_enum;

<<<<<<< HEAD
/// Interface that all solvers must implement
/// A `solve` method transforming a collection of `Liquidity` (sources) into a list of
/// independent `Settlements`. Solvers are free to choose which types `Liquidity` they
/// would like to include/process (i.e. those already supported here or their own private sources)
/// The `name` method is included for logging purposes.
=======
// For solvers that enforce a timeout internally we set their timeout to the global solver timeout
// minus this duration to account for additional delay for example from the network.
const TIMEOUT_SAFETY_BUFFER: Duration = Duration::from_secs(5);

>>>>>>> a06c27c3
#[async_trait::async_trait]
pub trait Solver {
    // The returned settlements should be independent (for example not reusing the same user
    // order) so that they can be merged by the driver at its leisure.
    async fn solve(&self, orders: Vec<Liquidity>, gas_price: f64) -> Result<Vec<Settlement>>;

    // Displayable name of the solver. Defaults to the type name.
    fn name(&self) -> &'static str {
        std::any::type_name::<Self>()
    }
}

arg_enum! {
    #[derive(Debug)]
    pub enum SolverType {
        Naive,
        Baseline,
        Mip,
        OneInch,
    }
}

#[allow(clippy::too_many_arguments)]
pub fn create(
    solvers: Vec<SolverType>,
    base_tokens: HashSet<H160>,
    native_token: H160,
    mip_solver_url: Url,
    settlement_contract: &GPv2Settlement,
    token_info_fetcher: Arc<dyn TokenInfoFetching>,
    price_estimator: Arc<dyn PriceEstimating>,
    network_id: String,
    chain_id: u64,
    fee_discount_factor: f64,
    solver_timeout: Duration,
    min_order_size_one_inch: U256,
) -> Result<Vec<Box<dyn Solver>>> {
    // Tiny helper function to help out with type inference. Otherwise, all
    // `Box::new(...)` expressions would have to be cast `as Box<dyn Solver>`.
    #[allow(clippy::unnecessary_wraps)]
    fn boxed(solver: impl Solver + 'static) -> Result<Box<dyn Solver>> {
        Ok(Box::new(solver))
    }

    let time_limit = solver_timeout
        .checked_sub(TIMEOUT_SAFETY_BUFFER)
        .expect("solver_timeout too low");

    solvers
        .into_iter()
        .map(|solver_type| match solver_type {
            SolverType::Naive => boxed(NaiveSolver {}),
            SolverType::Baseline => boxed(BaselineSolver::new(base_tokens.clone())),
            SolverType::Mip => boxed(HttpSolver::new(
                mip_solver_url.clone(),
                None,
                SolverConfig {
                    max_nr_exec_orders: 100,
                    time_limit: time_limit.as_secs() as u32,
                },
                native_token,
                token_info_fetcher.clone(),
                price_estimator.clone(),
                network_id.clone(),
                fee_discount_factor,
            )),
            SolverType::OneInch => {
                // We only want to use 1Inch for high value orders
                boxed(SellVolumeFilteringSolver {
                    inner: OneInchSolver::new(settlement_contract.clone(), chain_id)?,
                    price_estimator: price_estimator.clone(),
                    denominator_token: native_token,
                    min_value: min_order_size_one_inch,
                })
            }
        })
        .collect()
}

/// Dummy solver returning no settlements
pub struct NoopSolver();
#[async_trait::async_trait]
impl Solver for NoopSolver {
    async fn solve(&self, _: Vec<Liquidity>, _: f64) -> Result<Vec<Settlement>> {
        Ok(Vec::new())
    }
}

/// A solver that remove limit order below a certain threshold and
/// passes the remaining liquidity onto an inner solver implementation.
pub struct SellVolumeFilteringSolver<S> {
    inner: S,
    price_estimator: Arc<dyn PriceEstimating>,
    denominator_token: H160,
    min_value: U256,
}

impl<S> SellVolumeFilteringSolver<S> {
    async fn filter_liquidity(&self, orders: Vec<Liquidity>) -> Vec<Liquidity> {
        let sell_tokens: Vec<_> = orders
            .iter()
            .filter_map(|order| {
                if let Liquidity::Limit(order) = order {
                    Some(order.sell_token)
                } else {
                    None
                }
            })
            .collect();
        let prices: HashMap<_, _> = self
            .price_estimator
            .estimate_prices(&sell_tokens, self.denominator_token)
            .await
            .into_iter()
            .zip(sell_tokens)
            .filter_map(|(result, token)| {
                if let Ok(price) = result {
                    Some((token, price))
                } else {
                    None
                }
            })
            .collect();

        orders
            .into_iter()
            .filter(|order| {
                if let Liquidity::Limit(order) = order {
                    prices
                        .get(&order.sell_token)
                        .map(|price| {
                            price * order.sell_amount.to_big_rational()
                                > self.min_value.to_big_rational()
                        })
                        .unwrap_or(false)
                } else {
                    true
                }
            })
            .collect()
    }
}

#[async_trait::async_trait]
impl<S: Solver + Send + Sync> Solver for SellVolumeFilteringSolver<S> {
    async fn solve(&self, orders: Vec<Liquidity>, gas_price: f64) -> Result<Vec<Settlement>> {
        let original_length = orders.len();
        let filtered_liquidity = self.filter_liquidity(orders).await;
        tracing::info!(
            "Filtered {} orders because on insufficient volume",
            original_length - filtered_liquidity.len()
        );
        self.inner.solve(filtered_liquidity, gas_price).await
    }
}

#[cfg(test)]
mod tests {
    use num::BigRational;
    use shared::price_estimate::mocks::{FailingPriceEstimator, FakePriceEstimator};

    use crate::liquidity::LimitOrder;

    use super::*;

    #[tokio::test]
    async fn test_filtering_solver_removes_limit_orders_with_too_little_volume() {
        let sell_token = H160::from_low_u64_be(1);
        let liquidity = vec![
            // Only filter limit orders
            Liquidity::Amm(Default::default()),
            // Orders with high enough amount
            Liquidity::Limit(LimitOrder {
                sell_amount: 100_000.into(),
                sell_token,
                ..Default::default()
            }),
            Liquidity::Limit(LimitOrder {
                sell_amount: 500_000.into(),
                sell_token,
                ..Default::default()
            }),
            // Order with small amount
            Liquidity::Limit(LimitOrder {
                sell_amount: 100.into(),
                sell_token,
                ..Default::default()
            }),
        ];

        let price_estimator = Arc::new(FakePriceEstimator(BigRational::from_integer(42.into())));
        let solver = SellVolumeFilteringSolver {
            inner: NoopSolver(),
            price_estimator,
            denominator_token: H160::zero(),
            min_value: 400_000.into(),
        };
        assert_eq!(solver.filter_liquidity(liquidity).await.len(), 3);
    }

    #[tokio::test]
    async fn test_filtering_solver_removes_orders_without_price_estimate() {
        let sell_token = H160::from_low_u64_be(1);
        let liquidity = vec![Liquidity::Limit(LimitOrder {
            sell_amount: 100_000.into(),
            sell_token,
            ..Default::default()
        })];

        let price_estimator = Arc::new(FailingPriceEstimator());
        let solver = SellVolumeFilteringSolver {
            inner: NoopSolver(),
            price_estimator,
            denominator_token: H160::zero(),
            min_value: 0.into(),
        };
        assert_eq!(solver.filter_liquidity(liquidity).await.len(), 0);
    }
}<|MERGE_RESOLUTION|>--- conflicted
+++ resolved
@@ -21,18 +21,15 @@
 };
 use structopt::clap::arg_enum;
 
-<<<<<<< HEAD
+// For solvers that enforce a timeout internally we set their timeout to the global solver timeout
+// minus this duration to account for additional delay for example from the network.
+const TIMEOUT_SAFETY_BUFFER: Duration = Duration::from_secs(5);
+
 /// Interface that all solvers must implement
 /// A `solve` method transforming a collection of `Liquidity` (sources) into a list of
 /// independent `Settlements`. Solvers are free to choose which types `Liquidity` they
 /// would like to include/process (i.e. those already supported here or their own private sources)
 /// The `name` method is included for logging purposes.
-=======
-// For solvers that enforce a timeout internally we set their timeout to the global solver timeout
-// minus this duration to account for additional delay for example from the network.
-const TIMEOUT_SAFETY_BUFFER: Duration = Duration::from_secs(5);
-
->>>>>>> a06c27c3
 #[async_trait::async_trait]
 pub trait Solver {
     // The returned settlements should be independent (for example not reusing the same user
