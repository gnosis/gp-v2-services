--- conflicted
+++ resolved
@@ -147,36 +147,6 @@
         }
     }
 
-<<<<<<< HEAD
-    fn solve(&self, liquidity: Vec<Liquidity>) -> Vec<Settlement> {
-        let (user_orders, amm_map) = liquidity.into_iter().fold(
-            (Vec::new(), HashMap::<_, Vec<_>>::new()),
-            |(mut user_orders, mut amm_map), liquidity| {
-                match liquidity {
-                    Liquidity::Limit(order) => user_orders.push(order),
-                    Liquidity::ConstantProduct(order) => {
-                        amm_map.entry(order.tokens).or_default().push(Amm {
-                            tokens: order.tokens,
-                            order: AmmOrder::ConstantProduct(order),
-                        });
-                    }
-                    Liquidity::Balancer(order) => {
-                        match &order {
-                            BalancerOrder::Weighted(weighted_product_order) => {
-                                for tokens in token_pairs(&weighted_product_order.reserves) {
-                                    amm_map.entry(tokens).or_default().push(Amm {
-                                        tokens,
-                                        order: AmmOrder::WeightedProduct(
-                                            weighted_product_order.clone(),
-                                        ),
-                                    });
-                                }
-                            }
-                            BalancerOrder::Stable(_) => {
-                                // TODO - https://github.com/gnosis/gp-v2-services/issues/1074
-                                tracing::warn!("Excluded stable pool from baseline solving.")
-                            }
-=======
     fn solve(&self, user_orders: Vec<LimitOrder>, liquidity: Vec<Liquidity>) -> Vec<Settlement> {
         let amm_map =
             liquidity
@@ -188,16 +158,24 @@
                                 tokens: order.tokens,
                                 order: AmmOrder::ConstantProduct(order),
                             });
->>>>>>> 9add1e0d
                         }
-                        Liquidity::WeightedProduct(order) => {
-                            for tokens in order.token_pairs() {
-                                amm_map.entry(tokens).or_default().push(Amm {
-                                    tokens,
-                                    order: AmmOrder::WeightedProduct(order.clone()),
-                                });
-                            }
-                        }
+                        Liquidity::Balancer(order) => {
+                            match &order {
+                                BalancerOrder::Weighted(weighted_product_order) => {
+                                    for tokens in token_pairs(&weighted_product_order.reserves) {
+                                        amm_map.entry(tokens).or_default().push(Amm {
+                                            tokens,
+                                            order: AmmOrder::WeightedProduct(
+                                                weighted_product_order.clone(),
+                                            ),
+                                        });
+                                    }
+                                }
+                                BalancerOrder::Stable(_) => {
+                                    // TODO - https://github.com/gnosis/gp-v2-services/issues/1074
+                                    tracing::warn!("Excluded stable pool from baseline solving.")
+                                }
+                           }
                     }
                     amm_map
                 });
