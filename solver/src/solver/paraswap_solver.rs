--- conflicted
+++ resolved
@@ -1,16 +1,8 @@
-<<<<<<< HEAD
+use contracts::GPv2Settlement;
+use ethcontract::{Bytes, H160};
+use maplit::hashmap;
 use std::sync::Arc;
-
-use super::solver_utils::AllowanceFetching;
-use anyhow::{anyhow, Result};
-use contracts::{GPv2Settlement, ERC20};
-use ethcontract::{Bytes, H160, U256};
-use maplit::hashmap;
-use shared::{conversions::U256Ext, token_info::TokenInfoFetching};
-=======
 mod api;
->>>>>>> 348978eb
-
 use self::api::{
     DefaultParaswapApi, ParaswapApi, PriceQuery, PriceResponse, Side, TransactionBuilderQuery,
     TransactionBuilderResponse,
@@ -23,12 +15,8 @@
     settlement::{Interaction, Settlement},
 };
 use anyhow::{anyhow, Result};
-use contracts::GPv2Settlement;
 use derivative::Derivative;
-use ethcontract::{Bytes, H160};
-use maplit::hashmap;
 use shared::{conversions::U256Ext, token_info::TokenInfoFetching, Web3};
-use std::sync::Arc;
 
 const REFERRER: &str = "GPv2";
 const APPROVAL_RECEIVER: H160 = shared::addr!("b70bc06d2c9bf03b3373799606dc7d39346c06b3");
@@ -68,15 +56,6 @@
     }
 }
 
-<<<<<<< HEAD
-impl<F> std::fmt::Debug for ParaswapSolver<F> {
-    fn fmt(&self, f: &mut std::fmt::Formatter<'_>) -> std::fmt::Result {
-        f.write_str("ParaswapSolver")
-    }
-}
-
-=======
->>>>>>> 348978eb
 #[async_trait::async_trait]
 impl SingleOrderSolving for ParaswapSolver {
     async fn settle_order(&self, order: LimitOrder) -> Result<Option<Settlement>> {
@@ -181,19 +160,12 @@
 }
 
 #[cfg(test)]
-<<<<<<< HEAD
-mod test {
-    use super::api::MockParaswapApi;
-    use super::*;
-    use crate::solver::solver_utils::MockAllowanceFetching;
-=======
 mod tests {
     use super::{api::MockParaswapApi, *};
     use crate::interactions::allowances::{Approval, MockAllowanceManaging};
     use contracts::WETH9;
     use ethcontract::U256;
     use mockall::predicate::*;
->>>>>>> 348978eb
     use mockall::Sequence;
     use model::order::{Order, OrderCreation, OrderKind};
     use shared::{
