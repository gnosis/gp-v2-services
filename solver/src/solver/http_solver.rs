pub mod buffers;
pub mod model;
mod settlement;

use self::{model::*, settlement::SettlementContext};
use crate::{
    liquidity::{
        BalancerOrder, ConstantProductOrder, LimitOrder, Liquidity, StablePoolOrder,
        WeightedProductOrder,
    },
    settlement::Settlement,
    settlement_submission::retry::is_transaction_failure,
    solver::{Auction, Solver},
};
use ::model::order::OrderKind;
use anyhow::{anyhow, ensure, Context, Result};
use buffers::{BufferRetrievalError, BufferRetrieving};
use ethcontract::{Account, U256};
use futures::{join, lock::Mutex};
use lazy_static::lazy_static;
use num::{BigInt, BigRational, ToPrimitive};
use primitive_types::H160;
use reqwest::{header::HeaderValue, Client, Url};
use shared::{
    measure_time,
    price_estimate::{PriceEstimating, PriceEstimationError},
    token_info::{TokenInfo, TokenInfoFetching},
};
use std::{
    collections::{HashMap, HashSet},
    sync::Arc,
    time::{Duration, Instant},
};

// Estimates from multivariate linear regression here:
// https://docs.google.com/spreadsheets/d/13UeUQ9DA4bHlcy9-i8d4nSLlCxSfjcXpTelvXYzyJzQ/edit?usp=sharing
lazy_static! {
    static ref GAS_PER_ORDER: U256 = U256::from(66_315);
    static ref GAS_PER_UNISWAP: U256 = U256::from(94_696);
    // Taken from a sample of two swaps
    // https://etherscan.io/tx/0x72d234d35fd169ef497ba0a1dc23258c96f278fb688d375d135eb012e5311009
    // https://etherscan.io/tx/0x1c345a6da1edb2bba953685a4cf85f6a0d967ac751f8c5b518578c5fd20a7c96
    static ref GAS_PER_BALANCER_SWAP: U256 = U256::from(120_000);
}

// TODO: exclude partially fillable orders
// TODO: set settlement.fee_factor
// TODO: special rounding for the prices we get from the solver?

/// The configuration passed as url parameters to the solver.
#[derive(Debug, Default)]
pub struct SolverConfig {
    pub max_nr_exec_orders: u32,
}

impl SolverConfig {
    fn add_to_query(&self, url: &mut Url) {
        url.query_pairs_mut().append_pair(
            "max_nr_exec_orders",
            self.max_nr_exec_orders.to_string().as_str(),
        );
    }
}

/// Data shared between multiple instances of the http solver for the same solve id.
pub struct InstanceData {
    solve_id: u64,
    model: BatchAuctionModel,
    context: SettlementContext,
}

/// We keep a cache of per solve instance data because it is the same for all http solver
/// invocations. Without the cache we would duplicate most of the requests to the node.
pub type InstanceCache = Arc<Mutex<Option<InstanceData>>>;

pub struct HttpSolver {
    name: &'static str,
    account: Account,
    base: Url,
    client: Client,
    api_key: Option<String>,
    config: SolverConfig,
    native_token: H160,
    token_info_fetcher: Arc<dyn TokenInfoFetching>,
    price_estimator: Arc<dyn PriceEstimating>,
    buffer_retriever: Arc<dyn BufferRetrieving>,
    network_id: String,
    chain_id: u64,
    instance_cache: InstanceCache,
    fee_factor: f64,
}

impl HttpSolver {
    #[allow(clippy::too_many_arguments)]
    pub fn new(
        name: &'static str,
        account: Account,
        base: Url,
        api_key: Option<String>,
        config: SolverConfig,
        native_token: H160,
        token_info_fetcher: Arc<dyn TokenInfoFetching>,
        price_estimator: Arc<dyn PriceEstimating>,
        buffer_retriever: Arc<dyn BufferRetrieving>,
        network_id: String,
        chain_id: u64,
        fee_factor: f64,
        client: Client,
        instance_cache: InstanceCache,
    ) -> Self {
        Self {
            name,
            account,
            base,
            client,
            api_key,
            config,
            native_token,
            token_info_fetcher,
            price_estimator,
            buffer_retriever,
            network_id,
            chain_id,
            instance_cache,
            fee_factor,
        }
    }

    fn map_tokens_for_solver(&self, orders: &[LimitOrder], liquidity: &[Liquidity]) -> Vec<H160> {
        let order_tokens = orders
            .iter()
<<<<<<< HEAD
            .flat_map(|liquidity| match liquidity {
                Liquidity::Limit(order) => {
                    vec![order.sell_token, order.buy_token]
                }
                Liquidity::ConstantProduct(amm) => {
                    vec![amm.tokens.get().0, amm.tokens.get().1]
                }
                Liquidity::Balancer(amm) => amm.tokens(),
            })
=======
            .flat_map(|order| [order.sell_token, order.buy_token]);
        let liquidity_tokens = liquidity.iter().flat_map(|liquidity| match liquidity {
            Liquidity::ConstantProduct(amm) => amm.tokens.into_iter().collect::<Vec<_>>(),
            Liquidity::WeightedProduct(amm) => amm.reserves.keys().cloned().collect(),
        });

        order_tokens
            .chain(liquidity_tokens)
>>>>>>> 9add1e0d
            .collect::<HashSet<_>>()
            .into_iter()
            .collect()
    }

    fn token_models(
        &self,
        token_infos: &HashMap<H160, TokenInfo>,
        price_estimates: &HashMap<H160, Result<BigRational, PriceEstimationError>>,
        buffers: &HashMap<H160, U256>,
    ) -> HashMap<H160, TokenInfoModel> {
        token_infos
            .iter()
            .map(|(address, token_info)| {
                let external_price = price_estimates[address]
                    .as_ref()
                    .ok()
                    .and_then(|price| price.to_f64());
                (
                    *address,
                    TokenInfoModel {
                        decimals: token_info.decimals,
                        external_price,
                        normalize_priority: Some(if &self.native_token == address { 1 } else { 0 }),
                        internal_buffer: buffers.get(address).copied(),
                    },
                )
            })
            .collect()
    }

    fn map_orders_for_solver(&self, orders: Vec<LimitOrder>) -> HashMap<usize, LimitOrder> {
        orders.into_iter().enumerate().collect()
    }

    fn order_models(
        &self,
        orders: &HashMap<usize, LimitOrder>,
        gas_price: f64,
    ) -> HashMap<usize, OrderModel> {
        let order_cost = self.order_cost(gas_price);
        let mut result: HashMap<usize, OrderModel> = HashMap::new();
        for (index, order) in orders {
            let order_fee = self.order_fee(order);
            let order = OrderModel {
                sell_token: order.sell_token,
                buy_token: order.buy_token,
                sell_amount: order.sell_amount,
                buy_amount: order.buy_amount,
                allow_partial_fill: order.partially_fillable,
                is_sell_order: matches!(order.kind, OrderKind::Sell),
                fee: FeeModel {
                    amount: order_fee,
                    token: order.sell_token,
                },
                cost: CostModel {
                    amount: order_cost,
                    token: self.native_token,
                },
            };
            result.insert(*index, order);
        }
        result
    }

    fn map_amm_orders_for_solver<T>(&self, orders: Vec<T>) -> HashMap<usize, T> {
        orders.into_iter().enumerate().collect()
    }

    fn amm_models(
        &self,
        constant_product_orders: &HashMap<usize, ConstantProductOrder>,
        weighted_product_orders: &HashMap<usize, WeightedProductOrder>,
        stable_pool_orders: &HashMap<usize, StablePoolOrder>,
        gas_price: f64,
    ) -> HashMap<usize, AmmModel> {
        let uniswap_cost = self.uniswap_cost(gas_price);
        let mut pool_model_map = HashMap::new();
        let constant_product_models: HashMap<_, AmmModel> = constant_product_orders
            .iter()
            .map(|(index, amm)| {
                let mut reserves = HashMap::new();
                reserves.insert(amm.tokens.get().0, U256::from(amm.reserves.0));
                reserves.insert(amm.tokens.get().1, U256::from(amm.reserves.1));
                let pool_model = AmmModel {
                    parameters: AmmParameters::ConstantProduct(ConstantProductPoolParameters {
                        reserves,
                    }),
                    fee: BigRational::new(
                        BigInt::from(*amm.fee.numer()),
                        BigInt::from(*amm.fee.denom()),
                    ),
                    cost: CostModel {
                        amount: uniswap_cost,
                        token: self.native_token,
                    },
                    mandatory: false,
                };
                (*index, pool_model)
            })
            .collect();
        let balancer_cost = self.balancer_cost(gas_price);
        let weighted_product_models: HashMap<_, AmmModel> = weighted_product_orders
            .iter()
            .map(|(index, amm)| {
                let reserves = amm
                    .reserves
                    .iter()
                    .map(|(token, state)| {
                        (
                            *token,
                            WeightedPoolTokenData {
                                balance: state.token_state.balance,
                                weight: BigRational::from(state.weight),
                            },
                        )
                    })
                    .collect();
                let pool_model = AmmModel {
                    parameters: AmmParameters::WeightedProduct(WeightedProductPoolParameters {
                        reserves,
                    }),
                    fee: amm.fee.clone(),
                    cost: CostModel {
                        amount: balancer_cost,
                        token: self.native_token,
                    },
                    mandatory: false,
                };
                // Note that in order to preserve unique keys of this hashmap, we use
                // the current index + the length of the previous map.
                (*index + constant_product_models.len(), pool_model)
            })
            .collect();
        let stable_pool_models: HashMap<_, AmmModel> = stable_pool_orders
            .iter()
            .map(|(index, amm)| {
                let reserves = amm
                    .reserves
                    .iter()
                    .map(|(token, state)| (*token, state.balance))
                    .collect();
                let pool_model = AmmModel {
                    parameters: AmmParameters::Stable(StablePoolParameters {
                        reserves,
                        amplification_parameter: amm.amplification_parameter,
                    }),
                    fee: amm.fee.clone(),
                    cost: CostModel {
                        amount: balancer_cost,
                        token: self.native_token,
                    },
                    mandatory: false,
                };
                // Note that in order to preserve unique keys of this hashmap, we use
                // the current index + the length of the previous map.
                (
                    *index + constant_product_models.len() + weighted_product_models.len(),
                    pool_model,
                )
            })
            .collect();
        pool_model_map.extend(constant_product_models);
        pool_model_map.extend(weighted_product_models);
        pool_model_map.extend(stable_pool_models);
        pool_model_map
    }

    async fn prepare_model(
        &self,
        mut orders: Vec<LimitOrder>,
        liquidity: Vec<Liquidity>,
        gas_price: f64,
    ) -> Result<(BatchAuctionModel, SettlementContext)> {
        let tokens = self.map_tokens_for_solver(&orders, &liquidity);

        let (token_infos, price_estimates, mut buffers_result) = join!(
            measure_time(
                self.token_info_fetcher.get_token_infos(tokens.as_slice()),
                |duration| tracing::debug!("get_token_infos took {} s", duration.as_secs_f32()),
            ),
            measure_time(
                self.price_estimator
                    .estimate_prices(tokens.as_slice(), self.native_token),
                |duration| tracing::debug!("estimate_prices took {} s", duration.as_secs_f32()),
            ),
            measure_time(
                self.buffer_retriever.get_buffers(tokens.as_slice()),
                |duration| tracing::debug!("get_buffers took {} s", duration.as_secs_f32()),
            ),
        );

        let buffers: HashMap<_, _> = buffers_result
            .drain()
            .filter_map(|(token, buffer)| match buffer {
                Err(BufferRetrievalError::Erc20(err)) if is_transaction_failure(&err.inner) => {
                    tracing::debug!(
                        "Failed to fetch buffers for token {} with transaction failure {}",
                        token,
                        err
                    );
                    None
                }
                Err(err) => {
                    tracing::error!(
                        "Failed to fetch buffers contract balance for token {} with error {:?}",
                        token,
                        err
                    );
                    None
                }
                Ok(b) => Some((token, b)),
            })
            .collect();

        let price_estimates: HashMap<H160, Result<BigRational, _>> =
            tokens.iter().cloned().zip(price_estimates).collect();

        let (constant_product_liquidity, weighted_product_liquidity) = split_liquidity(liquidity);

        // For the solver to run correctly we need to be sure that there are no isolated islands of
        // tokens without connection between them.
        remove_orders_without_native_connection(
            &mut orders,
            &constant_product_liquidity,
            &self.native_token,
        );
<<<<<<< HEAD
        let limit_orders = self.map_orders_for_solver(orders.0);
        let constant_product_orders = self.map_amm_orders_for_solver(orders.1);
        let weighted_product_orders = self.map_amm_orders_for_solver(orders.2);
        let stable_pool_orders = self.map_amm_orders_for_solver(orders.3);
=======
        let limit_orders = self.map_orders_for_solver(orders);
        let constant_product_orders = self.map_amm_orders_for_solver(constant_product_liquidity);
        let weighted_product_orders = self.map_amm_orders_for_solver(weighted_product_liquidity);
>>>>>>> 9add1e0d
        let token_models = self.token_models(&token_infos, &price_estimates, &buffers);
        let order_models = self.order_models(&limit_orders, gas_price);
        let amm_models = self
            .amm_models(
                &constant_product_orders,
                &weighted_product_orders,
                &stable_pool_orders,
                gas_price,
            )
            .into_iter()
            .filter(|(_, model)| model.has_sufficient_reserves())
            .collect();
        let model = BatchAuctionModel {
            tokens: token_models,
            orders: order_models,
            amms: amm_models,
            metadata: Some(MetadataModel {
                environment: Some(self.network_id.clone()),
            }),
        };
        let context = SettlementContext {
            limit_orders,
            constant_product_orders,
            weighted_product_orders,
            stable_pool_orders,
        };
        Ok((model, context))
    }

    async fn send(
        &self,
        model: &BatchAuctionModel,
        deadline: Instant,
    ) -> Result<SettledBatchAuctionModel> {
        // The timeout we give to the solver is one second less than the deadline to make up for
        // overhead from the network.
        let timeout_buffer = Duration::from_secs(1);
        let timeout = deadline
            .checked_duration_since(Instant::now() + timeout_buffer)
            .ok_or_else(|| anyhow!("no time left to send request"))?;

        let mut url = self.base.clone();
        url.set_path("/solve");

        let instance_name = self.generate_instance_name();
        tracing::info!("http solver instance name is {}", instance_name);
        url.query_pairs_mut()
            .append_pair("instance_name", &instance_name)
            .append_pair("time_limit", &timeout.as_secs().to_string());

        self.config.add_to_query(&mut url);
        let query = url.query().map(ToString::to_string).unwrap_or_default();
        // The default Client created in main has a short http request timeout which we might
        // exceed. We remove it here because the solver already internally enforces the timeout and
        // the driver code that calls us also enforces the timeout.
        let mut request = self.client.post(url).timeout(Duration::from_secs(u64::MAX));
        if let Some(api_key) = &self.api_key {
            let mut header = HeaderValue::from_str(api_key.as_str()).unwrap();
            header.set_sensitive(true);
            request = request.header("X-API-KEY", header);
        }
        let body = serde_json::to_string(&model).context("failed to encode body")?;
        tracing::trace!("request {}", body);
        let request = request.body(body.clone());
        let response = request.send().await.context("failed to send request")?;
        let status = response.status();
        let text = response
            .text()
            .await
            .context("failed to decode response body")?;
        tracing::trace!("response {}", text);
        let context = || {
            format!(
                "request query {}, request body {}, response body {}",
                query, body, text
            )
        };
        ensure!(
            status.is_success(),
            "solver response is not success: status {}, {}",
            status,
            context()
        );
        serde_json::from_str(text.as_str())
            .with_context(|| format!("failed to decode response json, {}", context()))
    }

    fn order_cost(&self, gas_price: f64) -> U256 {
        U256::from_f64_lossy(gas_price) * *GAS_PER_ORDER
    }

    fn uniswap_cost(&self, gas_price: f64) -> U256 {
        U256::from_f64_lossy(gas_price) * *GAS_PER_UNISWAP
    }

    fn balancer_cost(&self, gas_price: f64) -> U256 {
        U256::from_f64_lossy(gas_price) * *GAS_PER_BALANCER_SWAP
    }

    fn order_fee(&self, order: &LimitOrder) -> U256 {
        let ceiled_div = (order.fee_amount.to_f64_lossy() / self.fee_factor).ceil();
        U256::from_f64_lossy(ceiled_div)
    }

    pub fn generate_instance_name(&self) -> String {
        let now = chrono::Utc::now();
        format!(
            "{}_{}_{}",
            now.to_string().replace(" ", "_"),
            self.network_id,
            self.chain_id
        )
    }
}

fn split_liquidity(
    liquidity: Vec<Liquidity>,
<<<<<<< HEAD
) -> (
    Vec<LimitOrder>,
    Vec<ConstantProductOrder>,
    Vec<WeightedProductOrder>,
    Vec<StablePoolOrder>,
) {
    let mut limit_orders = Vec::new();
=======
) -> (Vec<ConstantProductOrder>, Vec<WeightedProductOrder>) {
>>>>>>> 9add1e0d
    let mut constant_product_orders = Vec::new();
    let mut weighted_product_orders = Vec::new();
    let mut stable_pool_orders = Vec::new();
    for order in liquidity {
        match order {
            Liquidity::ConstantProduct(order) => constant_product_orders.push(order),
            Liquidity::Balancer(order) => match order {
                BalancerOrder::Weighted(wp_order) => weighted_product_orders.push(wp_order),
                BalancerOrder::Stable(st_order) => stable_pool_orders.push(st_order),
            },
        }
    }
<<<<<<< HEAD
    (
        limit_orders,
        constant_product_orders,
        weighted_product_orders,
        stable_pool_orders,
    )
=======
    (constant_product_orders, weighted_product_orders)
>>>>>>> 9add1e0d
}

// TODO: This currently does **NOT** consider balancer pools, but definitely should.
fn remove_orders_without_native_connection(
    orders: &mut Vec<LimitOrder>,
    amms: &[ConstantProductOrder],
    native_token: &H160,
) {
    // Find all tokens that are connected through potentially multiple amm hops to the fee.
    // TODO: Replace with a more optimal graph algorithm.
    let mut amms = amms.iter().map(|amm| amm.tokens).collect::<HashSet<_>>();
    let mut fee_connected_tokens = std::iter::once(*native_token).collect::<HashSet<_>>();
    loop {
        let mut added_token = false;
        amms.retain(|token_pair| {
            let tokens = token_pair.get();
            if fee_connected_tokens.contains(&tokens.0) {
                fee_connected_tokens.insert(tokens.1);
                added_token = true;
                false
            } else if fee_connected_tokens.contains(&tokens.1) {
                fee_connected_tokens.insert(tokens.0);
                added_token = true;
                false
            } else {
                true
            }
        });
        if amms.is_empty() || !added_token {
            break;
        }
    }
    // Remove orders that are not connected.
    orders.retain(|order| {
        [order.buy_token, order.sell_token]
            .iter()
            .any(|token| fee_connected_tokens.contains(token))
    });
}

#[async_trait::async_trait]
impl Solver for HttpSolver {
    async fn solve(
        &self,
        Auction {
            id,
            orders,
            liquidity,
            gas_price,
            deadline,
        }: Auction,
    ) -> Result<Vec<Settlement>> {
        if orders.is_empty() {
            return Ok(Vec::new());
        };
        let (model, context) = {
            let mut guard = self.instance_cache.lock().await;
            match guard.as_mut() {
                Some(data) if data.solve_id == id => (data.model.clone(), data.context.clone()),
                _ => {
                    let (model, context) = self.prepare_model(orders, liquidity, gas_price).await?;
                    *guard = Some(InstanceData {
                        solve_id: id,
                        model: model.clone(),
                        context: context.clone(),
                    });
                    (model, context)
                }
            }
        };
        let settled = self.send(&model, deadline).await?;
        tracing::trace!(?settled);
        if !settled.has_execution_plan() {
            return Ok(Vec::new());
        }
        settlement::convert_settlement(settled, context).map(|settlement| vec![settlement])
    }

    fn account(&self) -> &Account {
        &self.account
    }

    fn name(&self) -> &'static str {
        self.name
    }
}

#[cfg(test)]
mod tests {
    use super::*;
    use crate::liquidity::{tests::CapturingSettlementHandler, ConstantProductOrder, LimitOrder};
    use crate::solver::http_solver::buffers::MockBufferRetrieving;
    use ::model::TokenPair;
    use ethcontract::Address;
    use maplit::hashmap;
    use num::rational::Ratio;
    use shared::price_estimate::mocks::FakePriceEstimator;
    use shared::token_info::MockTokenInfoFetching;
    use shared::token_info::TokenInfo;
    use std::sync::Arc;

    // cargo test real_solver -- --ignored --nocapture
    // set the env variable GP_V2_OPTIMIZER_URL to use a non localhost optimizer
    #[tokio::test]
    #[ignore]
    async fn real_solver() {
        tracing_subscriber::fmt::fmt()
            .with_env_filter("solver=trace")
            .init();
        let url = std::env::var("GP_V2_OPTIMIZER_URL")
            .unwrap_or_else(|_| "http://localhost:8000".to_string());

        let buy_token = H160::from_low_u64_be(1337);
        let sell_token = H160::from_low_u64_be(43110);

        let mut mock_token_info_fetcher = MockTokenInfoFetching::new();
        mock_token_info_fetcher
            .expect_get_token_infos()
            .return_once(move |_| {
                hashmap! {
                    buy_token => TokenInfo { decimals: Some(18)},
                    sell_token => TokenInfo { decimals: Some(18)},
                }
            });
        let mock_token_info_fetcher: Arc<dyn TokenInfoFetching> = Arc::new(mock_token_info_fetcher);

        let mut mock_buffer_retriever = MockBufferRetrieving::new();
        mock_buffer_retriever
            .expect_get_buffers()
            .return_once(move |_| {
                hashmap! {
                    buy_token => Ok(U256::from(42)),
                    sell_token => Ok(U256::from(1337)),
                }
            });
        let mock_buffer_retriever: Arc<dyn BufferRetrieving> = Arc::new(mock_buffer_retriever);

        let mock_price_estimation: Arc<dyn PriceEstimating> =
            Arc::new(FakePriceEstimator(num::one()));

        let gas_price = 100.;

        let solver = HttpSolver::new(
            "Test Solver",
            Account::Local(Address::default(), None),
            url.parse().unwrap(),
            None,
            SolverConfig {
                max_nr_exec_orders: 100,
            },
            H160::zero(),
            mock_token_info_fetcher,
            mock_price_estimation,
            mock_buffer_retriever,
            "mock_network_id".to_string(),
            0,
            1.,
            Client::new(),
            Default::default(),
        );
        let base = |x: u128| x * 10u128.pow(18);
        let limit_orders = vec![LimitOrder {
            buy_token,
            sell_token,
            buy_amount: base(1).into(),
            sell_amount: base(2).into(),
            kind: OrderKind::Sell,
            partially_fillable: false,
            fee_amount: Default::default(),
            settlement_handling: CapturingSettlementHandler::arc(),
            id: "0".to_string(),
        }];
        let liquidity = vec![Liquidity::ConstantProduct(ConstantProductOrder {
            tokens: TokenPair::new(buy_token, sell_token).unwrap(),
            reserves: (base(100), base(100)),
            fee: Ratio::new(0, 1),
            settlement_handling: CapturingSettlementHandler::arc(),
        })];
        let (model, _context) = solver
            .prepare_model(limit_orders, liquidity, gas_price)
            .await
            .unwrap();
        let settled = solver
            .send(&model, Instant::now() + Duration::from_secs(1000))
            .await
            .unwrap();
        dbg!(&settled);

        let exec_order = settled.orders.values().next().unwrap();
        assert_eq!(exec_order.exec_sell_amount.as_u128(), base(2));
        assert!(exec_order.exec_buy_amount.as_u128() > 0);

        let uniswap = settled.amms.values().next().unwrap();
        let execution = &uniswap.execution[0];
        assert!(execution.exec_buy_amount.gt(&U256::zero()));
        assert_eq!(execution.exec_sell_amount, U256::from(base(2)));
        assert!(execution.exec_plan.is_some());
        assert_eq!(execution.exec_plan.as_ref().unwrap().sequence, 0);
        assert_eq!(execution.exec_plan.as_ref().unwrap().position, 0);

        assert_eq!(settled.prices.len(), 2);
    }

    #[test]
    fn remove_orders_without_native_connection_() {
        let limit_handling = CapturingSettlementHandler::arc();
        let amm_handling = CapturingSettlementHandler::arc();

        let native_token = H160::from_low_u64_be(0);
        let tokens = [
            H160::from_low_u64_be(1),
            H160::from_low_u64_be(2),
            H160::from_low_u64_be(3),
            H160::from_low_u64_be(4),
        ];

        let amms = [(native_token, tokens[0]), (tokens[0], tokens[1])]
            .iter()
            .map(|tokens| ConstantProductOrder {
                tokens: TokenPair::new(tokens.0, tokens.1).unwrap(),
                reserves: (0, 0),
                fee: 0.into(),
                settlement_handling: amm_handling.clone(),
            })
            .collect::<Vec<_>>();

        let mut orders = [
            (native_token, tokens[0]),
            (native_token, tokens[1]),
            (tokens[0], tokens[1]),
            (tokens[1], tokens[0]),
            (tokens[1], tokens[2]),
            (tokens[2], tokens[1]),
            (tokens[2], tokens[3]),
            (tokens[3], tokens[2]),
        ]
        .iter()
        .map(|tokens| LimitOrder {
            sell_token: tokens.0,
            buy_token: tokens.1,
            sell_amount: Default::default(),
            buy_amount: Default::default(),
            kind: OrderKind::Sell,
            partially_fillable: Default::default(),
            fee_amount: Default::default(),
            settlement_handling: limit_handling.clone(),
            id: "0".to_string(),
        })
        .collect::<Vec<_>>();

        remove_orders_without_native_connection(&mut orders, &amms, &native_token);
        assert_eq!(orders.len(), 6);
    }

    #[test]
    fn decode_response() {
        let example_response = r#"
            {
              "extra_crap": ["Hello"],
              "orders": {
                "0": {
                  "sell_token": "0xc02aaa39b223fe8d0a0e5c4f27ead9083c756cc2",
                  "buy_token": "0xba100000625a3754423978a60c9317c58a424e3d",
                  "sell_amount": "195160000000000000",
                  "buy_amount": "18529625032931383084",
                  "allow_partial_fill": false,
                  "is_sell_order": true,
                  "fee": {
                    "amount": "4840000000000000",
                    "token": "0xc02aaa39b223fe8d0a0e5c4f27ead9083c756cc2"
                  },
                  "cost": {
                    "amount": "1604823000000000",
                    "token": "0xc02aaa39b223fe8d0a0e5c4f27ead9083c756cc2"
                  },
                  "exec_buy_amount": "18689825362370811941",
                  "exec_sell_amount": "195160000000000000"
                },
                "1": {
                  "sell_token": "0xc02aaa39b223fe8d0a0e5c4f27ead9083c756cc2",
                  "buy_token": "0xba100000625a3754423978a60c9317c58a424e3d",
                  "sell_amount": "395160000000000000",
                  "buy_amount": "37314737669229514851",
                  "allow_partial_fill": false,
                  "is_sell_order": true,
                  "fee": {
                    "amount": "4840000000000000",
                    "token": "0xc02aaa39b223fe8d0a0e5c4f27ead9083c756cc2"
                  },
                  "cost": {
                    "amount": "1604823000000000",
                    "token": "0xc02aaa39b223fe8d0a0e5c4f27ead9083c756cc2"
                  },
                  "exec_buy_amount": "37843161458262200293",
                  "exec_sell_amount": "395160000000000000"
                }
              },
              "ref_token": "0xc02aaa39b223fe8d0a0e5c4f27ead9083c756cc2",
              "prices": {
                "0xba100000625a3754423978a60c9317c58a424e3d": "10442045135045813",
                "0xc02aaa39b223fe8d0a0e5c4f27ead9083c756cc2": "1000000000000000000"
              },
              "amms": {
                "9": {
                  "kind": "WeightedProduct",
                  "reserves": {
                    "0xc02aaa39b223fe8d0a0e5c4f27ead9083c756cc2": {
                      "balance": "99572200495363891220",
                      "weight": "0.5"
                    },
                    "0xba100000625a3754423978a60c9317c58a424e3d": {
                      "balance": "9605600791222732320384",
                      "weight": "0.5"
                    }
                  },
                  "fee": "0.0014",
                  "cost": {
                    "amount": "2904000000000000",
                    "token": "0xc02aaa39b223fe8d0a0e5c4f27ead9083c756cc2"
                  },
                  "execution": [
                    {
                      "sell_token": "0xba100000625a3754423978a60c9317c58a424e3d",
                      "buy_token": "0xc02aaa39b223fe8d0a0e5c4f27ead9083c756cc2",
                      "exec_sell_amount": "56532986820633012234",
                      "exec_buy_amount": "590320000000000032",
                      "exec_plan": {
                        "sequence": 0,
                        "position": 0
                      }
                    }
                  ]
                }
              }
            }
        "#;
        let parsed_response = serde_json::from_str::<SettledBatchAuctionModel>(example_response);
        assert!(parsed_response.is_ok());
    }
}<|MERGE_RESOLUTION|>--- conflicted
+++ resolved
@@ -129,26 +129,14 @@
     fn map_tokens_for_solver(&self, orders: &[LimitOrder], liquidity: &[Liquidity]) -> Vec<H160> {
         let order_tokens = orders
             .iter()
-<<<<<<< HEAD
-            .flat_map(|liquidity| match liquidity {
-                Liquidity::Limit(order) => {
-                    vec![order.sell_token, order.buy_token]
-                }
-                Liquidity::ConstantProduct(amm) => {
-                    vec![amm.tokens.get().0, amm.tokens.get().1]
-                }
-                Liquidity::Balancer(amm) => amm.tokens(),
-            })
-=======
             .flat_map(|order| [order.sell_token, order.buy_token]);
         let liquidity_tokens = liquidity.iter().flat_map(|liquidity| match liquidity {
             Liquidity::ConstantProduct(amm) => amm.tokens.into_iter().collect::<Vec<_>>(),
-            Liquidity::WeightedProduct(amm) => amm.reserves.keys().cloned().collect(),
+            Liquidity::Balancer(amm) => amm.tokens(),
         });
 
         order_tokens
             .chain(liquidity_tokens)
->>>>>>> 9add1e0d
             .collect::<HashSet<_>>()
             .into_iter()
             .collect()
@@ -376,16 +364,11 @@
             &constant_product_liquidity,
             &self.native_token,
         );
-<<<<<<< HEAD
-        let limit_orders = self.map_orders_for_solver(orders.0);
-        let constant_product_orders = self.map_amm_orders_for_solver(orders.1);
-        let weighted_product_orders = self.map_amm_orders_for_solver(orders.2);
-        let stable_pool_orders = self.map_amm_orders_for_solver(orders.3);
-=======
         let limit_orders = self.map_orders_for_solver(orders);
         let constant_product_orders = self.map_amm_orders_for_solver(constant_product_liquidity);
         let weighted_product_orders = self.map_amm_orders_for_solver(weighted_product_liquidity);
->>>>>>> 9add1e0d
+        // Expected to fail.
+        let stable_pool_orders = self.map_amm_orders_for_solver(orders.3);
         let token_models = self.token_models(&token_infos, &price_estimates, &buffers);
         let order_models = self.order_models(&limit_orders, gas_price);
         let amm_models = self
@@ -503,17 +486,7 @@
 
 fn split_liquidity(
     liquidity: Vec<Liquidity>,
-<<<<<<< HEAD
-) -> (
-    Vec<LimitOrder>,
-    Vec<ConstantProductOrder>,
-    Vec<WeightedProductOrder>,
-    Vec<StablePoolOrder>,
-) {
-    let mut limit_orders = Vec::new();
-=======
-) -> (Vec<ConstantProductOrder>, Vec<WeightedProductOrder>) {
->>>>>>> 9add1e0d
+) -> (Vec<ConstantProductOrder>, Vec<WeightedProductOrder>, Vec<StablePoolOrder>) {
     let mut constant_product_orders = Vec::new();
     let mut weighted_product_orders = Vec::new();
     let mut stable_pool_orders = Vec::new();
@@ -526,16 +499,7 @@
             },
         }
     }
-<<<<<<< HEAD
-    (
-        limit_orders,
-        constant_product_orders,
-        weighted_product_orders,
-        stable_pool_orders,
-    )
-=======
-    (constant_product_orders, weighted_product_orders)
->>>>>>> 9add1e0d
+    (constant_product_orders, weighted_product_orders, stable_pool_orders)
 }
 
 // TODO: This currently does **NOT** consider balancer pools, but definitely should.
