--- conflicted
+++ resolved
@@ -9,11 +9,8 @@
     web3::error::Error as Web3Error,
     Account, TransactionHash,
 };
-<<<<<<< HEAD
+use futures::FutureExt;
 use gas_estimation::EstimatedGasPrice;
-=======
-use futures::FutureExt;
->>>>>>> 23a5af0a
 use primitive_types::U256;
 use shared::Web3;
 use transaction_retry::{TransactionResult, TransactionSending};
@@ -72,8 +69,8 @@
 impl<'a> TransactionSending for SettlementSender<'a> {
     type Output = SettleResult;
 
-<<<<<<< HEAD
     async fn send(&self, gas_price: EstimatedGasPrice) -> Self::Output {
+        debug_assert!(!self.nodes.is_empty());
         tracing::info!(
             "submitting solution transaction at gas price {:?}",
             gas_price
@@ -83,27 +80,12 @@
         } else {
             gas_price.legacy.into()
         };
-        let mut method =
-            settle_method_builder(self.contract, self.settlement.clone(), self.account.clone())
-                .nonce(self.nonce)
-                .gas_price(gas_price)
-                .gas(U256::from_f64_lossy(self.gas_limit));
-        method.tx.resolve = Some(ResolveCondition::Confirmed(ConfirmParams::mined()));
-        let result = method.send().await.map(|tx| tx.hash());
-        SettleResult(result)
-=======
-    async fn send(&self, gas_price: f64) -> Self::Output {
-        debug_assert!(!self.nodes.is_empty());
-        tracing::info!(
-            "submitting solution transaction at gas price {:.2} GWei",
-            gas_price / 1e9
-        );
         let send_with_node = |node| {
             let contract = GPv2Settlement::at(node, self.contract.address());
             let mut method =
                 settle_method_builder(&contract, self.settlement.clone(), self.account.clone())
                     .nonce(self.nonce)
-                    .gas_price(GasPrice::Value(U256::from_f64_lossy(gas_price)))
+                    .gas_price(gas_price)
                     .gas(U256::from_f64_lossy(self.gas_limit));
             method.tx.resolve = Some(ResolveCondition::Confirmed(ConfirmParams::mined()));
             async { SettleResult(method.send().await.map(|tx| tx.hash())) }.boxed()
@@ -120,7 +102,6 @@
                 }
             }
         }
->>>>>>> 23a5af0a
     }
 }
 
@@ -263,7 +244,12 @@
             account,
             nonce,
         };
-        let result = sender.send(1e9).await;
+        let result = sender
+            .send(EstimatedGasPrice {
+                legacy: 1e9,
+                ..Default::default()
+            })
+            .await;
         tracing::info!("finished with result {:?}", result.0);
     }
 }