--- conflicted
+++ resolved
@@ -401,15 +401,10 @@
     let solvers = {
         if let Some(solver_accounts) = args.solver_accounts {
             assert!(
-<<<<<<< HEAD
                 solver_accounts.len() == args.solvers.len(),
-                "number of solver does not match the number of private keys"
-=======
-                private_keys.len() == args.solvers.len(),
-                "number of solvers {} does not match the number of private keys {}",
+                "number of solvers ({}) does not match the number of accounts ({})",
                 args.solvers.len(),
-                private_keys.len()
->>>>>>> 2d219da5
+                solver_accounts.len()
             );
 
             solver_accounts
