use crate::settlement::Settlement;
use anyhow::{Error, Result};
use contracts::GPv2Settlement;
<<<<<<< HEAD
use ethcontract::{batch::CallBatch, dyns::DynTransport, transaction::TransactionBuilder};
=======
use ethcontract::{
    batch::CallBatch, contract::MethodBuilder, dyns::DynTransport, errors::ExecutionError,
    transaction::TransactionBuilder, Account, GasPrice,
};
>>>>>>> f8fe05c2
use futures::FutureExt;
use gas_estimation::EstimatedGasPrice;
use shared::Web3;
use web3::types::{BlockId, CallRequest};

const SIMULATE_BATCH_SIZE: usize = 10;

/// The maximum amount the base gas fee can increase from one block to the other.
///
/// This is derived from [EIP-1559](https://github.com/ethereum/EIPs/blob/master/EIPS/eip-1559.md):
/// ```text
/// BASE_FEE_MAX_CHANGE_DENOMINATOR = 8
/// base_fee_per_gas_delta = max(parent_base_fee_per_gas * gas_used_delta // parent_gas_target // BASE_FEE_MAX_CHANGE_DENOMINATOR, 1)
/// ```
///
/// Because the elasticity factor is 2, this means that the highes possible `gas_used_delta == parent_gas_target`.
/// Therefore, the highest possible `base_fee_per_gas_delta` is `parent_base_fee_per_gas / 8`.
///
/// Example of this in action:
/// [Block 12998225](https://etherscan.io/block/12998225) with base fee of `43.353224173` and ~100% over the gas target.
/// Next [block 12998226](https://etherscan.io/block/12998226) has base fee of `48.771904644` which is an increase of ~12.5%.
const MAX_BASE_GAS_FEE_INCREASE: f64 = 1.125;

pub async fn simulate_and_estimate_gas_at_current_block(
    settlements: impl Iterator<Item = (Account, Settlement)>,
    contract: &GPv2Settlement,
    web3: &Web3,
    gas_price: f64,
) -> Result<Vec<Result<U256, ExecutionError>>> {
    let web3 = web3::Web3::new(web3::transports::Batch::new(web3.transport().clone()));
    let calls = settlements
        .map(|(account, settlement)| {
            let tx = settle_method(gas_price, contract, settlement, account).tx;
            let call_request = CallRequest {
                from: tx.from.map(|account| account.address()),
                to: tx.to,
                gas: None,
                gas_price: tx.gas_price.and_then(|gas_price| gas_price.value()),
                value: tx.value,
                data: tx.data,
                transaction_type: None,
                access_list: None,
            };
            web3.eth().estimate_gas(call_request, None)
        })
        .collect::<Vec<_>>();
    // Needed because sending an empty batch request gets an empty response which doesn't
    // deserialize correctly.
    if calls.is_empty() {
        return Ok(Vec::new());
    }
    web3.transport().submit_batch().await?;
    let mut results = Vec::new();
    for call in calls {
        results.push(call.await.map_err(ExecutionError::from));
    }
    Ok(results)
}

#[allow(clippy::needless_collect)]
pub async fn simulate_and_error_with_tenderly_link(
    settlements: impl Iterator<Item = (Account, Settlement)>,
    contract: &GPv2Settlement,
    web3: &Web3,
<<<<<<< HEAD
    network_id: &str,
    block: Block,
    gas_price: EstimatedGasPrice,
) -> Result<Vec<Result<()>>> {
    let mut batch = CallBatch::new(web3.transport());
    let futures = settlements
        .map(|(solver, settlement)| {
            // Increase the gas price by the highest possible base gas fee increase. This
            // is done because the between retrieving the gas price and executing the simulation,
            // a block may have been mined that increases the base gas fee and causes the
            // `eth_call` simulation to fail with `max fee per gas less than block base fee`.
            let gas_price = gas_price.bump(MAX_BASE_GAS_FEE_INCREASE);
            let gas_price = if let Some(eip1559) = gas_price.eip1559 {
                (eip1559.max_fee_per_gas, eip1559.max_priority_fee_per_gas).into()
            } else {
                gas_price.legacy.into()
            };
            // TODO: can we get rid of this settlement clone?
            let method = crate::settlement_submission::retry::settle_method_builder(
                contract,
                settlement.clone().into(),
                solver.account().clone(),
            )
            .gas_price(gas_price);
=======
    gas_price: f64,
    network_id: &str,
    block: u64,
) -> Result<Vec<Result<()>>> {
    let mut batch = CallBatch::new(web3.transport());
    let futures = settlements
        .map(|(account, settlement)| {
            let method = settle_method(gas_price, contract, settlement, account);
>>>>>>> f8fe05c2
            let transaction_builder = method.tx.clone();
            let view = method
                .view()
                .block(BlockId::Number(block.into()))
                // Since we now supply the gas price for the simulation, make sure to also
                // set a gas limit so we don't get failed simulations because of insufficient
                // solver balance for the default ~150M gas limit. Limit to around the
                // block gas limit (since we can't fit more anyway).
                .gas(30_000_000.into());
            (view.batch_call(&mut batch), transaction_builder)
        })
        .collect::<Vec<_>>();
    batch.execute_all(SIMULATE_BATCH_SIZE).await;

    Ok(futures
        .into_iter()
        .map(|(future, transaction_builder)| {
            future.now_or_never().unwrap().map(|_| ()).map_err(|err| {
                Error::new(err).context(tenderly_link(block, network_id, transaction_builder))
            })
        })
        .collect())
}

fn settle_method(
    gas_price: f64,
    contract: &GPv2Settlement,
    settlement: Settlement,
    account: Account,
) -> MethodBuilder<DynTransport, ()> {
    // Increase the gas price by the highest possible base gas fee increase. This
    // is done because the between retrieving the gas price and executing the simulation,
    // a block may have been mined that increases the base gas fee and causes the
    // `eth_call` simulation to fail with `max fee per gas less than block base fee`.
    let gas_price = GasPrice::Value(U256::from_f64_lossy(gas_price * MAX_BASE_GAS_FEE_INCREASE));
    crate::settlement_submission::retry::settle_method_builder(contract, settlement.into(), account)
        .gas_price(gas_price)
}

// Creates a simulation link in the gp-v2 tenderly workspace
pub fn tenderly_link(
    current_block: u64,
    network_id: &str,
    tx: TransactionBuilder<DynTransport>,
) -> String {
    format!(
        "https://dashboard.tenderly.co/gp-v2/staging/simulator/new?block={}&blockIndex=0&from={:#x}&gas=8000000&gasPrice=0&value=0&contractAddress={:#x}&network={}&rawFunctionInput=0x{}",
        current_block,
        tx.from.unwrap().address(),
        tx.to.unwrap(),
        network_id,
        hex::encode(tx.data.unwrap().0)
    )
}

#[cfg(test)]
mod tests {
    use super::*;
    use ethcontract::{Account, PrivateKey};
    use shared::transport::create_env_test_transport;

    // cargo test -p solver settlement_simulation::tests::mainnet -- --ignored --nocapture
    #[tokio::test]
    #[ignore]
    async fn mainnet() {
        // Create some bogus settlements to see that the simulation returns an error.
        shared::tracing::initialize("solver=debug,shared=debug", tracing::Level::ERROR.into());
        let transport = create_env_test_transport();
        let web3 = Web3::new(transport);
        let block = web3.eth().block_number().await.unwrap().as_u64();
        let network_id = web3.net().version().await.unwrap();
        let contract = GPv2Settlement::deployed(&web3).await.unwrap();
        let account = Account::Offline(PrivateKey::from_raw([1; 32]).unwrap(), None);

        let settlements = vec![
            (
                account.clone(),
                Settlement::with_trades(Default::default(), vec![Default::default()]),
            ),
            (account.clone(), Settlement::new(Default::default())),
        ];
        let result = simulate_and_error_with_tenderly_link(
            settlements.iter().cloned(),
            &contract,
            &web3,
            0.0,
            network_id.as_str(),
<<<<<<< HEAD
            Block::FixedWithTenderly(block),
            Default::default(),
=======
            block,
        )
        .await
        .unwrap();
        let _ = dbg!(result);

        let result = simulate_and_estimate_gas_at_current_block(
            settlements.iter().cloned(),
            &contract,
            &web3,
            0.0,
>>>>>>> f8fe05c2
        )
        .await
        .unwrap();
        let _ = dbg!(result);

        let result =
            simulate_and_estimate_gas_at_current_block(std::iter::empty(), &contract, &web3, 0.0)
                .await
                .unwrap();
        let _ = dbg!(result);
    }
}<|MERGE_RESOLUTION|>--- conflicted
+++ resolved
@@ -1,16 +1,13 @@
 use crate::settlement::Settlement;
 use anyhow::{Error, Result};
 use contracts::GPv2Settlement;
-<<<<<<< HEAD
-use ethcontract::{batch::CallBatch, dyns::DynTransport, transaction::TransactionBuilder};
-=======
 use ethcontract::{
     batch::CallBatch, contract::MethodBuilder, dyns::DynTransport, errors::ExecutionError,
-    transaction::TransactionBuilder, Account, GasPrice,
+    transaction::TransactionBuilder, Account,
 };
->>>>>>> f8fe05c2
 use futures::FutureExt;
 use gas_estimation::EstimatedGasPrice;
+use primitive_types::U256;
 use shared::Web3;
 use web3::types::{BlockId, CallRequest};
 
@@ -36,21 +33,28 @@
     settlements: impl Iterator<Item = (Account, Settlement)>,
     contract: &GPv2Settlement,
     web3: &Web3,
-    gas_price: f64,
+    gas_price: EstimatedGasPrice,
 ) -> Result<Vec<Result<U256, ExecutionError>>> {
     let web3 = web3::Web3::new(web3::transports::Batch::new(web3.transport().clone()));
     let calls = settlements
         .map(|(account, settlement)| {
             let tx = settle_method(gas_price, contract, settlement, account).tx;
+            let resolved_gas_price = tx
+                .gas_price
+                .map(|gas_price| gas_price.resolve_for_transaction())
+                .unwrap_or_default();
+
             let call_request = CallRequest {
                 from: tx.from.map(|account| account.address()),
                 to: tx.to,
                 gas: None,
-                gas_price: tx.gas_price.and_then(|gas_price| gas_price.value()),
+                gas_price: resolved_gas_price.gas_price,
                 value: tx.value,
                 data: tx.data,
-                transaction_type: None,
+                transaction_type: resolved_gas_price.transaction_type,
                 access_list: None,
+                max_fee_per_gas: resolved_gas_price.max_fee_per_gas,
+                max_priority_fee_per_gas: resolved_gas_price.max_priority_fee_per_gas,
             };
             web3.eth().estimate_gas(call_request, None)
         })
@@ -73,33 +77,7 @@
     settlements: impl Iterator<Item = (Account, Settlement)>,
     contract: &GPv2Settlement,
     web3: &Web3,
-<<<<<<< HEAD
-    network_id: &str,
-    block: Block,
     gas_price: EstimatedGasPrice,
-) -> Result<Vec<Result<()>>> {
-    let mut batch = CallBatch::new(web3.transport());
-    let futures = settlements
-        .map(|(solver, settlement)| {
-            // Increase the gas price by the highest possible base gas fee increase. This
-            // is done because the between retrieving the gas price and executing the simulation,
-            // a block may have been mined that increases the base gas fee and causes the
-            // `eth_call` simulation to fail with `max fee per gas less than block base fee`.
-            let gas_price = gas_price.bump(MAX_BASE_GAS_FEE_INCREASE);
-            let gas_price = if let Some(eip1559) = gas_price.eip1559 {
-                (eip1559.max_fee_per_gas, eip1559.max_priority_fee_per_gas).into()
-            } else {
-                gas_price.legacy.into()
-            };
-            // TODO: can we get rid of this settlement clone?
-            let method = crate::settlement_submission::retry::settle_method_builder(
-                contract,
-                settlement.clone().into(),
-                solver.account().clone(),
-            )
-            .gas_price(gas_price);
-=======
-    gas_price: f64,
     network_id: &str,
     block: u64,
 ) -> Result<Vec<Result<()>>> {
@@ -107,7 +85,6 @@
     let futures = settlements
         .map(|(account, settlement)| {
             let method = settle_method(gas_price, contract, settlement, account);
->>>>>>> f8fe05c2
             let transaction_builder = method.tx.clone();
             let view = method
                 .view()
@@ -133,7 +110,7 @@
 }
 
 fn settle_method(
-    gas_price: f64,
+    gas_price: EstimatedGasPrice,
     contract: &GPv2Settlement,
     settlement: Settlement,
     account: Account,
@@ -142,7 +119,13 @@
     // is done because the between retrieving the gas price and executing the simulation,
     // a block may have been mined that increases the base gas fee and causes the
     // `eth_call` simulation to fail with `max fee per gas less than block base fee`.
-    let gas_price = GasPrice::Value(U256::from_f64_lossy(gas_price * MAX_BASE_GAS_FEE_INCREASE));
+    //let gas_price = GasPrice::Value(U256::from_f64_lossy(gas_price * MAX_BASE_GAS_FEE_INCREASE));
+    let gas_price = gas_price.bump(MAX_BASE_GAS_FEE_INCREASE);
+    let gas_price = if let Some(eip1559) = gas_price.eip1559 {
+        (eip1559.max_fee_per_gas, eip1559.max_priority_fee_per_gas).into()
+    } else {
+        gas_price.legacy.into()
+    };
     crate::settlement_submission::retry::settle_method_builder(contract, settlement.into(), account)
         .gas_price(gas_price)
 }
@@ -193,12 +176,8 @@
             settlements.iter().cloned(),
             &contract,
             &web3,
-            0.0,
+            Default::default(),
             network_id.as_str(),
-<<<<<<< HEAD
-            Block::FixedWithTenderly(block),
-            Default::default(),
-=======
             block,
         )
         .await
@@ -209,17 +188,20 @@
             settlements.iter().cloned(),
             &contract,
             &web3,
-            0.0,
->>>>>>> f8fe05c2
+            Default::default(),
         )
         .await
         .unwrap();
         let _ = dbg!(result);
 
-        let result =
-            simulate_and_estimate_gas_at_current_block(std::iter::empty(), &contract, &web3, 0.0)
-                .await
-                .unwrap();
+        let result = simulate_and_estimate_gas_at_current_block(
+            std::iter::empty(),
+            &contract,
+            &web3,
+            Default::default(),
+        )
+        .await
+        .unwrap();
         let _ = dbg!(result);
     }
 }