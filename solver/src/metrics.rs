use crate::liquidity::{LimitOrder, Liquidity};
use anyhow::Result;
use model::order::Order;
use prometheus::{
    Histogram, HistogramOpts, HistogramVec, IntCounter, IntCounterVec, IntGaugeVec, Opts,
};
use shared::{
    metrics::get_metrics_registry,
    metrics::LivenessChecking,
    sources::{
        balancer::pool_cache::BalancerPoolCacheMetrics, uniswap::pool_cache::PoolCacheMetrics,
    },
    transport::instrumented::TransportMetrics,
};
use std::{
    convert::TryInto,
    sync::Mutex,
    time::{Duration, Instant},
};
use strum::VariantNames;

/// The maximum time between the completion of two run loops. If exceeded the service will be considered unhealthy.
const MAX_RUNLOOP_DURATION: Duration = Duration::from_secs(7 * 60);

pub trait SolverMetrics: Send + Sync {
    fn orders_fetched(&self, orders: &[LimitOrder]);
    fn liquidity_fetched(&self, liquidity: &[Liquidity]);
    fn settlement_computed(&self, solver_type: &str, start: Instant);
    fn order_settled(&self, order: &Order, solver: &'static str);
    fn settlement_simulation_succeeded(&self, solver: &'static str);
    fn settlement_simulation_failed_on_latest(&self, solver: &'static str);
    fn solver_run_succeeded(&self, solver: &'static str);
    fn solver_run_failed(&self, solver: &'static str);
    fn single_order_solver_succeeded(&self, solver: &'static str);
    fn single_order_solver_failed(&self, solver: &'static str);
    fn settlement_simulation_failed(&self, solver: &'static str);
    fn settlement_submitted(&self, successful: bool, solver: &'static str);
    fn orders_matched_but_not_settled(&self, count: usize);
    fn runloop_completed(&self);
    fn complete_runloop_until_transaction(&self, duration: Duration);
    fn transaction_submission(&self, duration: Duration);
}

// TODO add labeled interaction counter once we support more than one interaction
pub struct Metrics {
    trade_counter: IntCounterVec,
    order_settlement_time: IntCounter,
    solver_computation_time: IntCounterVec,
    liquidity: IntGaugeVec,
    settlement_simulations: IntCounterVec,
    settlement_submissions: IntCounterVec,
    solver_runs: IntCounterVec,
    single_order_solver_runs: IntCounterVec,
    matched_but_unsettled_orders: IntCounter,
    transport_requests: HistogramVec,
    pool_cache_hits: IntCounter,
    pool_cache_misses: IntCounter,
    last_runloop_completed: Mutex<Instant>,
    complete_runloop_until_transaction: Histogram,
    transaction_submission: Histogram,
}

impl Metrics {
    pub fn new() -> Result<Self> {
        let registry = get_metrics_registry();

        let trade_counter = IntCounterVec::new(
            Opts::new("trade_counter", "Number of trades settled"),
            &["solver_type"],
        )?;
        registry.register(Box::new(trade_counter.clone()))?;

        let order_settlement_time = IntCounter::new(
            "order_settlement_time_seconds",
            "Counter for the number of seconds between creation and settlement of an order",
        )?;
        registry.register(Box::new(order_settlement_time.clone()))?;

        let solver_computation_time = IntCounterVec::new(
            Opts::new(
                "computation_time_ms",
                "Ms each solver takes to compute their solution",
            ),
            &["solver_type"],
        )?;
        registry.register(Box::new(solver_computation_time.clone()))?;

        let liquidity = IntGaugeVec::new(
            Opts::new(
                "liquidity_gauge",
                "Amount of orders labeled by liquidity type currently available to the solvers",
            ),
            &["liquidity_type"],
        )?;
        registry.register(Box::new(liquidity.clone()))?;

        let settlement_simulations = IntCounterVec::new(
            Opts::new("settlement_simulations", "Settlement simulation counts"),
            &["result", "solver_type"],
        )?;
        registry.register(Box::new(settlement_simulations.clone()))?;

        let settlement_submissions = IntCounterVec::new(
            Opts::new("settlement_submissions", "Settlement submission counts"),
            &["result", "solver_type"],
        )?;
        registry.register(Box::new(settlement_submissions.clone()))?;

        let solver_runs = IntCounterVec::new(
            Opts::new("solver_run", "Success/Failure counts"),
            &["result", "solver_type"],
        )?;
        registry.register(Box::new(solver_runs.clone()))?;

        let single_order_solver_runs = IntCounterVec::new(
            Opts::new("single_order_solver", "Success/Failure counts"),
            &["result", "solver_type"],
        )?;
        registry.register(Box::new(single_order_solver_runs.clone()))?;
<<<<<<< HEAD
=======

        let matched_but_liquidity = IntCounter::new(
            "orders_matched_liquidity",
            "Counter for the number of orders for which at least one solver computed an execution which was from a known liquidity provider",
        )?;
        registry.register(Box::new(matched_but_liquidity.clone()))?;
>>>>>>> 863f8995

        let matched_but_unsettled_orders = IntCounter::new(
            "orders_matched_not_settled",
            "Counter for the number of orders for which at least one solver computed an execution which was not chosen in this run-loop",
        )?;
        registry.register(Box::new(matched_but_unsettled_orders.clone()))?;

        let opts = HistogramOpts::new(
            "transport_requests",
            "RPC Request durations labelled by method",
        );
        let transport_requests = HistogramVec::new(opts, &["method"]).unwrap();
        registry.register(Box::new(transport_requests.clone()))?;

        let pool_cache_hits = IntCounter::new(
            "pool_cache_hits",
            "Number of cache hits in the pool fetcher cache.",
        )?;
        registry.register(Box::new(pool_cache_hits.clone()))?;

        let pool_cache_misses = IntCounter::new(
            "pool_cache_misses",
            "Number of cache misses in the pool fetcher cache.",
        )?;
        registry.register(Box::new(pool_cache_misses.clone()))?;

        let opts = prometheus::opts!(
            "complete_runloop_until_transaction_seconds",
            "Time a runloop that wants to submit a solution takes until the transaction submission starts."
        );
        let complete_runloop_until_transaction = Histogram::with_opts(HistogramOpts {
            common_opts: opts,
            buckets: vec![f64::INFINITY],
        })?;
        registry.register(Box::new(complete_runloop_until_transaction.clone()))?;

        let opts = prometheus::opts!(
            "transaction_submission_seconds",
            "Time it takes to submit a settlement transaction."
        );
        let transaction_submission = Histogram::with_opts(HistogramOpts {
            common_opts: opts,
            buckets: vec![f64::INFINITY],
        })?;
        registry.register(Box::new(transaction_submission.clone()))?;

        Ok(Self {
            trade_counter,
            order_settlement_time,
            solver_computation_time,
            liquidity,
            settlement_simulations,
            settlement_submissions,
            solver_runs,
            single_order_solver_runs,
            matched_but_unsettled_orders,
            transport_requests,
            pool_cache_hits,
            pool_cache_misses,
            last_runloop_completed: Mutex::new(Instant::now()),
            complete_runloop_until_transaction,
            transaction_submission,
        })
    }
}

impl SolverMetrics for Metrics {
    fn orders_fetched(&self, orders: &[LimitOrder]) {
        self.liquidity
            .with_label_values(&["Limit"])
            .set(orders.len() as _);
    }

    fn liquidity_fetched(&self, liquidity: &[Liquidity]) {
        // Reset all gauges and start from scratch
        Liquidity::VARIANTS.iter().for_each(|label| {
            self.liquidity.with_label_values(&[label]).set(0);
        });
        liquidity.iter().for_each(|liquidity| {
            let label: &'static str = liquidity.into();
            self.liquidity.with_label_values(&[label]).inc();
        })
    }

    fn settlement_computed(&self, solver_type: &str, start: Instant) {
        self.solver_computation_time
            .with_label_values(&[solver_type])
            .inc_by(
                Instant::now()
                    .duration_since(start)
                    .as_millis()
                    .try_into()
                    .unwrap_or(u64::MAX),
            )
    }

    fn order_settled(&self, order: &Order, solver: &'static str) {
        let time_to_settlement =
            chrono::offset::Utc::now().signed_duration_since(order.order_meta_data.creation_date);
        self.trade_counter.with_label_values(&[solver]).inc();
        self.order_settlement_time.inc_by(
            time_to_settlement
                .num_seconds()
                .try_into()
                .unwrap_or_default(),
        )
    }

    fn settlement_simulation_succeeded(&self, solver: &'static str) {
        self.settlement_simulations
            .with_label_values(&["success", solver])
            .inc()
    }

    fn settlement_simulation_failed_on_latest(&self, solver: &'static str) {
        self.settlement_simulations
            .with_label_values(&["failure_on_latest", solver])
            .inc()
    }

    fn solver_run_succeeded(&self, solver: &'static str) {
        self.solver_runs
            .with_label_values(&["success", solver])
            .inc()
    }

    fn solver_run_failed(&self, solver: &'static str) {
        self.solver_runs
            .with_label_values(&["failure", solver])
            .inc()
    }

    fn single_order_solver_succeeded(&self, solver: &'static str) {
        self.single_order_solver_runs
            .with_label_values(&["success", solver])
            .inc()
    }

    fn single_order_solver_failed(&self, solver: &'static str) {
        self.single_order_solver_runs
            .with_label_values(&["failure", solver])
            .inc()
    }

    fn settlement_simulation_failed(&self, solver: &'static str) {
        self.settlement_simulations
            .with_label_values(&["failure", solver])
            .inc()
    }

    fn settlement_submitted(&self, successful: bool, solver: &'static str) {
        let result = if successful { "success" } else { "failures" };
        self.settlement_submissions
            .with_label_values(&[result, solver])
            .inc()
    }

    fn orders_matched_but_not_settled(&self, count: usize) {
        self.matched_but_unsettled_orders.inc_by(count as u64);
    }

    fn runloop_completed(&self) {
        *self
            .last_runloop_completed
            .lock()
            .expect("thread holding mutex panicked") = Instant::now();
    }

    fn complete_runloop_until_transaction(&self, duration: Duration) {
        self.complete_runloop_until_transaction
            .observe(duration.as_secs_f64());
    }

    fn transaction_submission(&self, duration: Duration) {
        self.transaction_submission.observe(duration.as_secs_f64());
    }
}

impl TransportMetrics for Metrics {
    fn report_query(&self, label: &str, elapsed: Duration) {
        self.transport_requests
            .with_label_values(&[label])
            .observe(elapsed.as_secs_f64())
    }
}

impl PoolCacheMetrics for Metrics {
    fn pools_fetched(&self, cache_hits: usize, cache_misses: usize) {
        self.pool_cache_hits.inc_by(cache_hits as u64);
        self.pool_cache_misses.inc_by(cache_misses as u64);
    }
}

impl BalancerPoolCacheMetrics for Metrics {
    fn pools_fetched(&self, cache_hits: usize, cache_misses: usize) {
        // We may want to distinguish cache metrics between the different
        // liquidity sources in the future, for now just use the same counters.
        self.pool_cache_hits.inc_by(cache_hits as u64);
        self.pool_cache_misses.inc_by(cache_misses as u64);
    }
}

#[async_trait::async_trait]
impl LivenessChecking for Metrics {
    async fn is_alive(&self) -> bool {
        Instant::now().duration_since(
            *self
                .last_runloop_completed
                .lock()
                .expect("thread holding mutex panicked"),
        ) <= MAX_RUNLOOP_DURATION
    }
}

#[derive(Default)]
pub struct NoopMetrics {}

impl SolverMetrics for NoopMetrics {
    fn orders_fetched(&self, _liquidity: &[LimitOrder]) {}
    fn liquidity_fetched(&self, _liquidity: &[Liquidity]) {}
    fn settlement_computed(&self, _solver_type: &str, _start: Instant) {}
    fn order_settled(&self, _: &Order, _: &'static str) {}
    fn settlement_simulation_succeeded(&self, _: &'static str) {}
    fn settlement_simulation_failed_on_latest(&self, _: &'static str) {}
    fn solver_run_succeeded(&self, _: &'static str) {}
    fn solver_run_failed(&self, _: &'static str) {}
    fn single_order_solver_succeeded(&self, _: &'static str) {}
    fn single_order_solver_failed(&self, _: &'static str) {}
    fn settlement_simulation_failed(&self, _: &'static str) {}
    fn settlement_submitted(&self, _: bool, _: &'static str) {}
    fn orders_matched_but_not_settled(&self, _: usize) {}
    fn runloop_completed(&self) {}
    fn complete_runloop_until_transaction(&self, _: Duration) {}
    fn transaction_submission(&self, _: Duration) {}
}

#[cfg(test)]
mod tests {
    use super::*;

    #[test]
    fn metrics_work() {
        let metrics = Metrics::new().unwrap();
        metrics.settlement_computed("asdf", Instant::now());
        metrics.order_settled(&Default::default(), "test");
        metrics.settlement_simulation_succeeded("test");
        metrics.settlement_simulation_failed("test");
        metrics.settlement_submitted(true, "test");
        metrics.orders_matched_but_not_settled(20);
    }
}<|MERGE_RESOLUTION|>--- conflicted
+++ resolved
@@ -117,15 +117,6 @@
             &["result", "solver_type"],
         )?;
         registry.register(Box::new(single_order_solver_runs.clone()))?;
-<<<<<<< HEAD
-=======
-
-        let matched_but_liquidity = IntCounter::new(
-            "orders_matched_liquidity",
-            "Counter for the number of orders for which at least one solver computed an execution which was from a known liquidity provider",
-        )?;
-        registry.register(Box::new(matched_but_liquidity.clone()))?;
->>>>>>> 863f8995
 
         let matched_but_unsettled_orders = IntCounter::new(
             "orders_matched_not_settled",
