--- conflicted
+++ resolved
@@ -44,11 +44,8 @@
     liquidity: IntGaugeVec,
     settlement_simulations: IntCounterVec,
     settlement_submissions: IntCounterVec,
-<<<<<<< HEAD
     single_order_solver_runs: IntCounterVec,
-=======
     matched_but_liquidity: IntCounter,
->>>>>>> e0218316
     matched_but_unsettled_orders: IntCounter,
     transport_requests: HistogramVec,
     pool_cache_hits: IntCounter,
@@ -102,19 +99,17 @@
         )?;
         registry.register(Box::new(settlement_submissions.clone()))?;
 
-<<<<<<< HEAD
         let single_order_solver_runs = IntCounterVec::new(
             Opts::new("single_order_solver", "Success/Failure counts"),
             &["result", "solver_type"],
         )?;
+      
         registry.register(Box::new(single_order_solver_runs.clone()))?;
-=======
         let matched_but_liquidity = IntCounter::new(
             "orders_matched_liquidity",
             "Counter for the number of orders for which at least one solver computed an execution which was from a known liquidity provider",
         )?;
         registry.register(Box::new(matched_but_liquidity.clone()))?;
->>>>>>> e0218316
 
         let matched_but_unsettled_orders = IntCounter::new(
             "orders_matched_not_settled",
@@ -148,11 +143,8 @@
             liquidity,
             settlement_simulations,
             settlement_submissions,
-<<<<<<< HEAD
             single_order_solver_runs,
-=======
             matched_but_liquidity,
->>>>>>> e0218316
             matched_but_unsettled_orders,
             transport_requests,
             pool_cache_hits,
