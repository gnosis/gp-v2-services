[package]
name = "solver"
version = "0.1.0"
authors = ["Gnosis Developers <developers@gnosis.io>"]
edition = "2018"
license = "GPL-3.0-or-later"

[lib]
name = "solver"
path = "src/lib.rs"

[[bin]]
name = "solver"
path = "src/main.rs"

[dependencies]
anyhow = "1.0"
async-trait = "0.1"
chrono = { version = "0.4", default-features = false, features = ["clock"] }
contracts = { path = "../contracts" }
derivative = "2.2"
ethcontract = { version = "0.12.2", default-features = false }
futures = "0.3"
gas-estimation = { git = "https://github.com/gnosis/gp-gas-estimation.git", tag = "v0.2.0", features = ["web3_"] }
hex = "0.4"
hex-literal = "0.3"
itertools = "0.10"
jsonrpc-core = "17.0"
lazy_static = "1.4"
maplit = "1.0"
model = { path = "../model" }
num = "0.4"
orderbook= { path = "../orderbook" }
primitive-types = { version = "0.9", features = ["fp-conversion"] }
prometheus = "0.12"
rand = "0.8"
reqwest = { version = "0.11", features = ["json"] }
serde = { version = "1.0", features = ["derive"] }
serde_json = "1.0"
serde_with = { version = "1.9", default-features = false }
shared = { path = "../shared" }
structopt = "0.3"
strum = "0.20"
strum_macros = "0.21"
thiserror = "1.0"
<<<<<<< HEAD
tokio = { version = "1.7", features = ["macros", "rt-multi-thread", "time", "test-util"] }
=======
tokio = { version = "1.8", features = ["macros", "rt-multi-thread", "time", "test-util"] }
>>>>>>> e6d9e1e3
tracing = "0.1"
transaction-retry = { git = "https://github.com/gnosis/gp-transaction-retry.git", tag = "v0.1.1" }
web3 = { version = "0.16", default-features = false }

[dev-dependencies]
tracing-subscriber = "0.2"
mockall = "0.10"<|MERGE_RESOLUTION|>--- conflicted
+++ resolved
@@ -43,11 +43,7 @@
 strum = "0.20"
 strum_macros = "0.21"
 thiserror = "1.0"
-<<<<<<< HEAD
-tokio = { version = "1.7", features = ["macros", "rt-multi-thread", "time", "test-util"] }
-=======
 tokio = { version = "1.8", features = ["macros", "rt-multi-thread", "time", "test-util"] }
->>>>>>> e6d9e1e3
 tracing = "0.1"
 transaction-retry = { git = "https://github.com/gnosis/gp-transaction-retry.git", tag = "v0.1.1" }
 web3 = { version = "0.16", default-features = false }
