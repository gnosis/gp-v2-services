--- conflicted
+++ resolved
@@ -96,36 +96,6 @@
     tx!(trader_b, token_b.approve(gpv2.allowance, to_wei(100)));
 
     // Place Orders
-<<<<<<< HEAD
-    let domain_separator = DomainSeparator(
-        gp_settlement
-            .domain_separator()
-            .call()
-            .await
-            .expect("Couldn't query domain separator"),
-    );
-    let db = Database::new("postgresql://").unwrap();
-    db.clear().await.unwrap();
-    let event_updater = EventUpdater::new(gp_settlement.clone(), db.clone(), None);
-
-    let current_block_stream = current_block_stream(web3.clone()).await.unwrap();
-    let uniswap_pair_provider = Arc::new(UniswapPairProvider {
-        factory: uniswap_factory.clone(),
-        chain_id,
-    });
-    let pool_fetcher = CachedPoolFetcher::new(
-        Box::new(PoolFetcher {
-            pair_providers: vec![uniswap_pair_provider],
-            web3: web3.clone(),
-        }),
-        current_block_stream,
-    );
-    let price_estimator = Arc::new(UniswapPriceEstimator::new(
-        Box::new(pool_fetcher),
-        HashSet::new(),
-    ));
-=======
->>>>>>> 0234549d
     let native_token = token_a.address();
     let OrderbookServices {
         orderbook,
