--- conflicted
+++ resolved
@@ -15,15 +15,11 @@
 use secp256k1::SecretKey;
 use serde_json::json;
 use shared::{
-    amm_resource::UniswapResource,
+    amm_resource::UniswapPairProvider,
     current_block::current_block_stream,
     pool_fetching::{CachedPoolFetcher, PoolFetcher},
     price_estimate::UniswapPriceEstimator,
     transport::LoggingTransport,
-<<<<<<< HEAD
-=======
-    uniswap_pool::{CachedPoolFetcher, PoolFetcher, UniswapPairProvider},
->>>>>>> 0e294d2f
     Web3,
 };
 use solver::{liquidity::uniswap::UniswapLiquidity, metrics::NoopMetrics, orderbook::OrderBookApi};
