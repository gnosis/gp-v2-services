mod cancel_order;
mod create_order;
mod get_fee_and_quote;
mod get_fee_info;
mod get_markets;
mod get_order_by_uid;
mod get_orders;
mod get_orders_by_tx;
mod get_solvable_orders;
mod get_trades;
mod get_user_orders;
pub mod order_validation;
pub mod post_quote;

use crate::{
    api::post_quote::OrderQuoter, database::trades::TradeRetrieving, orderbook::Orderbook,
};
use anyhow::Error as anyhowError;
use serde::{de::DeserializeOwned, Serialize};
use shared::{metrics::get_metric_storage_registry, price_estimation::PriceEstimationError};
use std::{convert::Infallible, sync::Arc};
use warp::{
    hyper::StatusCode,
    reply::{json, with_status, Json, WithStatus},
    Filter, Rejection, Reply,
};

pub fn handle_all_routes(
    database: Arc<dyn TradeRetrieving>,
    orderbook: Arc<Orderbook>,
    quoter: Arc<OrderQuoter>,
) -> impl Filter<Extract = (impl Reply,), Error = Rejection> + Clone {
    let create_order = create_order::create_order(orderbook.clone());
    let get_orders = get_orders::get_orders(orderbook.clone());
    let legacy_fee_info = get_fee_info::legacy_get_fee_info(quoter.fee_calculator.clone());
    let fee_info = get_fee_info::get_fee_info(quoter.fee_calculator.clone());
    let get_order = get_order_by_uid::get_order_by_uid(orderbook.clone());
    let get_solvable_orders = get_solvable_orders::get_solvable_orders(orderbook.clone());
    let get_trades = get_trades::get_trades(database);
    let cancel_order = cancel_order::cancel_order(orderbook.clone());
<<<<<<< HEAD
    let get_amount_estimate = get_markets::get_amount_estimate(quoter.price_estimator.clone());
    let get_fee_and_quote_sell = get_fee_and_quote::get_fee_and_quote_sell(quoter.clone());
    let get_fee_and_quote_buy = get_fee_and_quote::get_fee_and_quote_buy(quoter.clone());
    let get_user_orders = get_user_orders::get_user_orders(orderbook);
    let post_quote = post_quote::post_quote(quoter);
=======
    let get_amount_estimate = get_markets::get_amount_estimate(price_estimator.clone());
    let get_fee_and_quote_sell =
        get_fee_and_quote::get_fee_and_quote_sell(fee_calculator.clone(), price_estimator.clone());
    let get_fee_and_quote_buy =
        get_fee_and_quote::get_fee_and_quote_buy(fee_calculator, price_estimator.clone());
    let get_user_orders = get_user_orders::get_user_orders(orderbook.clone());
    let get_orders_by_tx = get_orders_by_tx::get_orders_by_tx(orderbook);
    let post_quote = post_quote::post_quote();
>>>>>>> 49430ee8
    let cors = warp::cors()
        .allow_any_origin()
        .allow_methods(vec!["GET", "POST", "DELETE", "OPTIONS", "PUT", "PATCH"])
        .allow_headers(vec!["Origin", "Content-Type", "X-Auth-Token", "X-AppId"]);
    let routes_with_labels = warp::path!("api" / "v1" / ..).and(
        (create_order.with(handle_metrics("create_order")))
            .or(get_orders.with(handle_metrics("get_orders")))
            .or(fee_info.with(handle_metrics("fee_info")))
            .or(legacy_fee_info.with(handle_metrics("legacy_fee_info")))
            .or(get_order.with(handle_metrics("get_order")))
            .or(get_solvable_orders.with(handle_metrics("get_solvable_orders")))
            .or(get_trades.with(handle_metrics("get_trades")))
            .or(cancel_order.with(handle_metrics("cancel_order")))
            .or(get_amount_estimate.with(handle_metrics("get_amount_estimate")))
            .or(get_fee_and_quote_sell.with(handle_metrics("get_fee_and_quote_sell")))
            .or(get_fee_and_quote_buy.with(handle_metrics("get_fee_and_quote_buy")))
            .or(get_user_orders.with(handle_metrics("get_user_orders")))
            .or(get_orders_by_tx.with(handle_metrics("get_orders_by_tx")))
            .or(post_quote.with(handle_metrics("get_user_orders"))),
    );

    routes_with_labels.recover(handle_rejection).with(cors)
}

// We turn Rejection into Reply to workaround warp not setting CORS headers on rejections.
async fn handle_rejection(err: Rejection) -> Result<impl Reply, Infallible> {
    Ok(err.default_response())
}

fn handle_metrics(endpoint: impl Into<String>) -> warp::log::Log<impl Fn(warp::log::Info) + Clone> {
    let metrics = ApiMetrics::instance(get_metric_storage_registry(), endpoint.into()).unwrap();

    warp::log::custom(move |info: warp::log::Info| {
        metrics
            .requests_complete
            .with_label_values(&[info.status().as_str()])
            .inc();
        metrics
            .requests_duration_seconds
            .observe(info.elapsed().as_secs_f64());
    })
}

#[derive(prometheus_metric_storage::MetricStorage, Clone, Debug)]
#[metric(subsystem = "api", labels("endpoint"))]
struct ApiMetrics {
    /// Number of completed API requests.
    #[metric(labels("status_code"))]
    requests_complete: prometheus::CounterVec,

    /// Execution time for each API request.
    requests_duration_seconds: prometheus::Histogram,
}

#[derive(Serialize)]
#[serde(rename_all = "camelCase")]
struct Error<'a> {
    error_type: &'a str,
    description: &'a str,
}

fn error(error_type: &str, description: impl AsRef<str>) -> Json {
    json(&Error {
        error_type,
        description: description.as_ref(),
    })
}

fn internal_error() -> Json {
    json(&Error {
        error_type: "InternalServerError",
        description: "",
    })
}

pub trait WarpReplyConverting {
    fn into_warp_reply(self) -> (Json, StatusCode);
}

pub fn convert_get_orders_error_to_reply(err: anyhowError) -> WithStatus<Json> {
    tracing::error!(?err, "get_orders error");
    with_status(internal_error(), StatusCode::INTERNAL_SERVER_ERROR)
}

pub fn convert_get_trades_error_to_reply(err: anyhowError) -> WithStatus<Json> {
    tracing::error!(?err, "get_trades error");
    with_status(internal_error(), StatusCode::INTERNAL_SERVER_ERROR)
}

pub fn price_estimation_error_to_warp_reply(err: PriceEstimationError) -> (Json, StatusCode) {
    match err {
        PriceEstimationError::UnsupportedToken(token) => (
            error("UnsupportedToken", format!("Token address {:?}", token)),
            StatusCode::BAD_REQUEST,
        ),
        PriceEstimationError::NoLiquidity => (
            error("NoLiquidity", "not enough liquidity"),
            StatusCode::NOT_FOUND,
        ),
        PriceEstimationError::ZeroAmount => (
            error("ZeroAmount", "Please use non-zero amount field"),
            StatusCode::BAD_REQUEST,
        ),
        PriceEstimationError::Other(err) => {
            tracing::error!(?err, "get_market error");
            (internal_error(), StatusCode::INTERNAL_SERVER_ERROR)
        }
    }
}

#[cfg(test)]
async fn response_body(response: warp::hyper::Response<warp::hyper::Body>) -> Vec<u8> {
    let mut body = response.into_body();
    let mut result = Vec::new();
    while let Some(bytes) = futures::StreamExt::next(&mut body).await {
        result.extend_from_slice(bytes.unwrap().as_ref());
    }
    result
}

const MAX_JSON_BODY_PAYLOAD: u64 = 1024 * 16;

fn extract_payload<T: DeserializeOwned + Send>(
) -> impl Filter<Extract = (T,), Error = Rejection> + Clone {
    // (rejecting huge payloads)...
    warp::body::content_length_limit(MAX_JSON_BODY_PAYLOAD).and(warp::body::json())
}<|MERGE_RESOLUTION|>--- conflicted
+++ resolved
@@ -38,22 +38,12 @@
     let get_solvable_orders = get_solvable_orders::get_solvable_orders(orderbook.clone());
     let get_trades = get_trades::get_trades(database);
     let cancel_order = cancel_order::cancel_order(orderbook.clone());
-<<<<<<< HEAD
     let get_amount_estimate = get_markets::get_amount_estimate(quoter.price_estimator.clone());
     let get_fee_and_quote_sell = get_fee_and_quote::get_fee_and_quote_sell(quoter.clone());
     let get_fee_and_quote_buy = get_fee_and_quote::get_fee_and_quote_buy(quoter.clone());
     let get_user_orders = get_user_orders::get_user_orders(orderbook);
+    let get_orders_by_tx = get_orders_by_tx::get_orders_by_tx(orderbook);
     let post_quote = post_quote::post_quote(quoter);
-=======
-    let get_amount_estimate = get_markets::get_amount_estimate(price_estimator.clone());
-    let get_fee_and_quote_sell =
-        get_fee_and_quote::get_fee_and_quote_sell(fee_calculator.clone(), price_estimator.clone());
-    let get_fee_and_quote_buy =
-        get_fee_and_quote::get_fee_and_quote_buy(fee_calculator, price_estimator.clone());
-    let get_user_orders = get_user_orders::get_user_orders(orderbook.clone());
-    let get_orders_by_tx = get_orders_by_tx::get_orders_by_tx(orderbook);
-    let post_quote = post_quote::post_quote();
->>>>>>> 49430ee8
     let cors = warp::cors()
         .allow_any_origin()
         .allow_methods(vec!["GET", "POST", "DELETE", "OPTIONS", "PUT", "PATCH"])
