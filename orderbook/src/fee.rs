--- conflicted
+++ resolved
@@ -394,12 +394,9 @@
 #[cfg(test)]
 mod tests {
     use chrono::{Duration, NaiveDateTime};
-<<<<<<< HEAD
     use gas_estimation::{gas_price::EstimatedGasPrice, GasPrice1559};
-=======
     use maplit::hashmap;
     use mockall::predicate::*;
->>>>>>> 23a5af0a
     use shared::{
         bad_token::list_based::ListBasedDetector,
         gas_price_estimation::FakeGasPriceEstimator,
@@ -574,17 +571,12 @@
             .is_err());
 
         // Gas price reduces, and slightly lower fee is now valid
-<<<<<<< HEAD
         let new_gas_price = gas_price.lock().unwrap().bump(0.5);
         *gas_price.lock().unwrap() = new_gas_price;
-        assert!(fee_estimator.is_valid_fee(token, lower_fee).await);
-=======
-        *gas_price.lock().unwrap() /= 2.0;
         assert!(fee_estimator
             .get_unsubsidized_min_fee(token, lower_fee, None)
             .await
             .is_ok());
->>>>>>> 23a5af0a
     }
 
     #[tokio::test]
@@ -592,7 +584,6 @@
         let unsupported_token = H160::from_low_u64_be(1);
         let supported_token = H160::from_low_u64_be(2);
 
-<<<<<<< HEAD
         let gas_price_estimator = Arc::new(FakeGasPriceEstimator(Arc::new(Mutex::new(
             EstimatedGasPrice {
                 eip1559: Some(GasPrice1559 {
@@ -603,11 +594,7 @@
                 ..Default::default()
             },
         ))));
-        let price_estimator = Arc::new(FakePriceEstimator(price_estimate::Estimate {
-=======
-        let gas_price_estimator = Arc::new(FakeGasPriceEstimator(Arc::new(Mutex::new(100.0))));
         let price_estimator = Arc::new(FakePriceEstimator(price_estimation::Estimate {
->>>>>>> 23a5af0a
             out_amount: 1.into(),
             gas: 1000.into(),
         }));
@@ -657,7 +644,16 @@
     async fn is_valid_fee() {
         let sell_token = H160::from_low_u64_be(1);
 
-        let gas_price_estimator = Arc::new(FakeGasPriceEstimator(Arc::new(Mutex::new(100.0))));
+        let gas_price_estimator = Arc::new(FakeGasPriceEstimator(Arc::new(Mutex::new(
+            EstimatedGasPrice {
+                eip1559: Some(GasPrice1559 {
+                    max_fee_per_gas: 100.0,
+                    max_priority_fee_per_gas: 50.0,
+                    base_fee_per_gas: 30.0,
+                }),
+                ..Default::default()
+            },
+        ))));
         let price_estimator = Arc::new(FakePriceEstimator(price_estimation::Estimate {
             out_amount: 1.into(),
             gas: 1000.into(),
@@ -706,7 +702,14 @@
         let kind = OrderKind::Sell;
 
         let gas_estimate = 100_000.;
-        let gas_price = 100.;
+        let gas_price = EstimatedGasPrice {
+            eip1559: Some(GasPrice1559 {
+                max_fee_per_gas: 100.0,
+                max_priority_fee_per_gas: 100.0,
+                base_fee_per_gas: 0.0,
+            }),
+            ..Default::default()
+        };
         // The amount of sell token you receive per native token. This means
         // that 1 WETH would give you 3000.0 SELLTOKEN.
         let sell_token_price = 3000.;
@@ -770,7 +773,7 @@
             // We expect to pay `gas_estimate * gas_price` WETH total in gas,
             // and to convert that into SELLTOKEN, we multiply by the sell
             // token price.
-            U256::from_f64_lossy(gas_estimate * gas_price * sell_token_price)
+            U256::from_f64_lossy(gas_estimate * gas_price.effective_gas_price() * sell_token_price)
         );
     }
 }