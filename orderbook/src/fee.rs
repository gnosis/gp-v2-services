--- conflicted
+++ resolved
@@ -26,11 +26,8 @@
     now: Box<dyn Fn() -> DateTime<Utc> + Send + Sync>,
     fee_factor: f64,
     bad_token_detector: Arc<dyn BadTokenDetecting>,
-<<<<<<< HEAD
     partner_fee_factors: HashMap<H256, f64>,
-=======
     native_token_price_estimation_amount: U256,
->>>>>>> 268871be
 }
 
 #[cfg_attr(test, mockall::automock)]
@@ -100,11 +97,8 @@
         measurements: Arc<dyn MinFeeStoring>,
         fee_factor: f64,
         bad_token_detector: Arc<dyn BadTokenDetecting>,
-<<<<<<< HEAD
         partner_fee_factors: HashMap<H256, f64>,
-=======
         native_token_price_estimation_amount: U256,
->>>>>>> 268871be
     ) -> Self {
         Self {
             calculator: MinFeeCalculator::new(
@@ -114,11 +108,8 @@
                 measurements,
                 fee_factor,
                 bad_token_detector,
-<<<<<<< HEAD
                 partner_fee_factors,
-=======
                 native_token_price_estimation_amount,
->>>>>>> 268871be
             ),
             weth: native_token,
         }
@@ -162,11 +153,8 @@
         measurements: Arc<dyn MinFeeStoring>,
         fee_factor: f64,
         bad_token_detector: Arc<dyn BadTokenDetecting>,
-<<<<<<< HEAD
         partner_fee_factors: HashMap<H256, f64>,
-=======
         native_token_price_estimation_amount: U256,
->>>>>>> 268871be
     ) -> Self {
         Self {
             price_estimator,
@@ -176,11 +164,8 @@
             now: Box::new(Utc::now),
             fee_factor,
             bad_token_detector,
-<<<<<<< HEAD
             partner_fee_factors,
-=======
             native_token_price_estimation_amount,
->>>>>>> 268871be
         }
     }
 
@@ -430,11 +415,8 @@
                 now,
                 fee_factor: 1.0,
                 bad_token_detector: Arc::new(ListBasedDetector::deny_list(Vec::new())),
-<<<<<<< HEAD
                 partner_fee_factors: hashmap! {},
-=======
                 native_token_price_estimation_amount: 1.into(),
->>>>>>> 268871be
             }
         }
     }
@@ -536,11 +518,8 @@
             now: Box::new(Utc::now),
             fee_factor: 1.0,
             bad_token_detector: Arc::new(ListBasedDetector::deny_list(vec![unsupported_token])),
-<<<<<<< HEAD
             partner_fee_factors: hashmap! {},
-=======
             native_token_price_estimation_amount: 1.into(),
->>>>>>> 268871be
         };
 
         // Selling unsupported token
