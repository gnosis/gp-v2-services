use std::collections::{HashMap, HashSet};

use anyhow::Result;
use chrono::{DateTime, Duration, Utc};
use model::order::{OrderKind, BUY_ETH_ADDRESS};
use primitive_types::{H160, U256};
use std::sync::{Arc, Mutex};
use thiserror::Error;

use crate::database::Database;
use gas_estimation::GasPriceEstimating;
use shared::price_estimate::PriceEstimating;

type Measurement = (U256, DateTime<Utc>);

pub struct MinFeeCalculator {
    price_estimator: Arc<dyn PriceEstimating>,
    gas_estimator: Box<dyn GasPriceEstimating>,
    native_token: H160,
    measurements: Box<dyn MinFeeStoring>,
    now: Box<dyn Fn() -> DateTime<Utc> + Send + Sync>,
    discount_factor: f64,
    unsupported_tokens: HashSet<H160>,
}

#[async_trait::async_trait]
pub trait MinFeeStoring: Send + Sync {
    // Stores the given measurement. Returns an error if this fails
    async fn save_fee_measurement(
        &self,
        sell_token: H160,
        buy_token: H160,
        amount: U256,
        kind: OrderKind,
        expiry: DateTime<Utc>,
        min_fee: U256,
    ) -> Result<()>;

    // Return a vector of previously stored measurements for the given token that have an expiry >= min expiry
    // If buy_token or sell_amount is not specified, it will return the lowest estimate matching the values provided.
    async fn get_min_fee(
        &self,
        sell_token: H160,
        buy_token: H160,
        amount: U256,
        kind: OrderKind,
        min_expiry: DateTime<Utc>,
    ) -> Result<Option<U256>>;
}

// We use a longer validity internally for persistence to avoid writing a value to storage on every request
// This way we can serve a previous estimate if the same token is queried again shortly after
const STANDARD_VALIDITY_FOR_FEE_IN_SEC: i64 = 60;
const PERSISTED_VALIDITY_FOR_FEE_IN_SEC: i64 = 120;

#[derive(Error, Debug)]
pub enum MinFeeCalculationError {
    // Represents a failure when no liquidity between sell and buy token via the native token can be found
    #[error("Token not found")]
    NotFound,

    // Represents a failure when one of the tokens involved is not supported by the system
    #[error("Token {0:?} not supported")]
    UnsupportedToken(H160),

    #[error(transparent)]
    Other(#[from] anyhow::Error),
}

impl MinFeeCalculator {
    pub fn new(
        price_estimator: Arc<dyn PriceEstimating>,
        gas_estimator: Box<dyn GasPriceEstimating>,
        native_token: H160,
        database: Database,
        discount_factor: f64,
        unsupported_tokens: HashSet<H160>,
    ) -> Self {
        Self {
            price_estimator,
            gas_estimator,
            native_token,
            measurements: Box::new(database),
            now: Box::new(Utc::now),
            discount_factor,
            unsupported_tokens,
        }
    }

    // Returns the minimum amount of fee required to accept an order selling the specified order
    // and an expiry date for the estimate.
    // Returns an error if there is some estimation error and Ok(None) if no information about the given
    // token exists
    pub async fn min_fee(
        &self,
        sell_token: H160,
<<<<<<< HEAD
        buy_token: Option<H160>,
        amount: Option<U256>,
        kind: Option<OrderKind>,
    ) -> Result<Option<Measurement>> {
        let buy_token = if buy_token == Some(BUY_ETH_ADDRESS) {
            Some(self.native_token)
        } else {
            buy_token
        };
=======
        buy_token: H160,
        amount: U256,
        kind: OrderKind,
    ) -> Result<Measurement, MinFeeCalculationError> {
        if self.unsupported_tokens.contains(&sell_token) {
            return Err(MinFeeCalculationError::UnsupportedToken(sell_token));
        }
        if self.unsupported_tokens.contains(&buy_token) {
            return Err(MinFeeCalculationError::UnsupportedToken(buy_token));
        }
>>>>>>> 6e32892f

        let now = (self.now)();
        let official_valid_until = now + Duration::seconds(STANDARD_VALIDITY_FOR_FEE_IN_SEC);
        let internal_valid_until = now + Duration::seconds(PERSISTED_VALIDITY_FOR_FEE_IN_SEC);

        if let Ok(Some(past_fee)) = self
            .measurements
            .get_min_fee(sell_token, buy_token, amount, kind, official_valid_until)
            .await
        {
            return Ok((past_fee, official_valid_until));
        }

        let min_fee = match self
            .compute_min_fee(sell_token, buy_token, amount, kind)
            .await?
        {
            Some(fee) => fee,
            None => return Err(MinFeeCalculationError::NotFound),
        };

        let _ = self
            .measurements
            .save_fee_measurement(
                sell_token,
                buy_token,
                amount,
                kind,
                internal_valid_until,
                min_fee,
            )
            .await;
        Ok((min_fee, official_valid_until))
    }

    async fn compute_min_fee(
        &self,
        sell_token: H160,
        buy_token: H160,
        amount: U256,
        kind: OrderKind,
    ) -> Result<Option<U256>> {
        let gas_price = self.gas_estimator.estimate().await?;
        let gas_amount = match self
            .price_estimator
            .estimate_gas(sell_token, buy_token, amount, kind)
            .await
        {
            Ok(amount) => amount.to_f64_lossy() * self.discount_factor,
            Err(err) => {
                tracing::warn!("Failed to estimate gas amount: {}", err);
                return Ok(None);
            }
        };
        let fee_in_eth = gas_price * gas_amount;
        let token_price = match self
            .price_estimator
            .estimate_price_as_f64(
                sell_token,
                self.native_token,
                U256::from_f64_lossy(fee_in_eth),
                model::order::OrderKind::Buy,
            )
            .await
        {
            Ok(price) => price,
            Err(err) => {
                tracing::warn!("Failed to estimate sell token price: {}", err);
                return Ok(None);
            }
        };

        Ok(Some(U256::from_f64_lossy(fee_in_eth * token_price)))
    }

    // Returns true if the fee satisfies a previous not yet expired estimate, or the fee is high enough given the current estimate.
    pub async fn is_valid_fee(
        &self,
        sell_token: H160,
        buy_token: H160,
        amount: U256,
        kind: OrderKind,
        fee: U256,
    ) -> bool {
        if let Ok(Some(past_fee)) = self
            .measurements
            .get_min_fee(sell_token, buy_token, amount, kind, (self.now)())
            .await
        {
            if fee >= past_fee {
                return true;
            }
        }
        if let Ok(Some(current_fee)) = self
            .compute_min_fee(sell_token, buy_token, amount, kind)
            .await
        {
            return fee >= current_fee;
        }
        false
    }
}

struct FeeMeasurement {
    buy_token: H160,
    amount: U256,
    kind: OrderKind,
    expiry: DateTime<Utc>,
    min_fee: U256,
}

#[derive(Default)]
struct InMemoryFeeStore(Mutex<HashMap<H160, Vec<FeeMeasurement>>>);
#[async_trait::async_trait]
impl MinFeeStoring for InMemoryFeeStore {
    async fn save_fee_measurement(
        &self,
        sell_token: H160,
        buy_token: H160,
        amount: U256,
        kind: OrderKind,
        expiry: DateTime<Utc>,
        min_fee: U256,
    ) -> Result<()> {
        self.0
            .lock()
            .expect("Thread holding Mutex panicked")
            .entry(sell_token)
            .or_default()
            .push(FeeMeasurement {
                buy_token,
                amount,
                kind,
                expiry,
                min_fee,
            });
        Ok(())
    }

    async fn get_min_fee(
        &self,
        sell_token: H160,
        buy_token: H160,
        amount: U256,
        kind: OrderKind,
        min_expiry: DateTime<Utc>,
    ) -> Result<Option<U256>> {
        let mut guard = self.0.lock().expect("Thread holding Mutex panicked");
        let measurements = guard.entry(sell_token).or_default();
        measurements.retain(|measurement| {
            if buy_token != measurement.buy_token {
                return false;
            }
            if amount != measurement.amount {
                return false;
            }
            if kind != measurement.kind {
                return false;
            }
            measurement.expiry >= min_expiry
        });
        Ok(measurements
            .iter()
            .map(|measurement| measurement.min_fee)
            .min())
    }
}

#[cfg(test)]
mod tests {
    use chrono::Duration;
    use maplit::hashset;
    use shared::gas_price_estimation::FakeGasPriceEstimator;
    use shared::price_estimate::mocks::FakePriceEstimator;
    use std::{collections::HashSet, sync::Arc};

    use super::*;

    impl MinFeeCalculator {
        fn new_for_test(
            gas_estimator: Box<dyn GasPriceEstimating>,
            price_estimator: Arc<dyn PriceEstimating>,
            native_token: Option<H160>,
            now: Box<dyn Fn() -> DateTime<Utc> + Send + Sync>,
        ) -> Self {
            Self {
                gas_estimator,
                price_estimator,
                native_token: native_token.unwrap_or_default(),
                measurements: Box::new(InMemoryFeeStore::default()),
                now,
                discount_factor: 1.0,
                unsupported_tokens: HashSet::new(),
            }
        }
    }

    #[tokio::test]
    async fn accepts_min_fee_if_validated_before_expiry() {
        let gas_price = Arc::new(Mutex::new(100.0));
        let time = Arc::new(Mutex::new(Utc::now()));

        let gas_price_estimator = Box::new(FakeGasPriceEstimator(gas_price.clone()));
        let price_estimator = Arc::new(FakePriceEstimator(num::one()));
        let time_copy = time.clone();
        let now = move || *time_copy.lock().unwrap();

        let fee_estimator = MinFeeCalculator::new_for_test(
            gas_price_estimator,
            price_estimator,
            None,
            Box::new(now),
        );

        let sell_token = H160::from_low_u64_be(1);
        let buy_token = H160::from_low_u64_be(2);
        let (fee, expiry) = fee_estimator
            .min_fee(sell_token, buy_token, 100.into(), OrderKind::Sell)
            .await
            .unwrap();

        // Gas price increase after measurement
        *gas_price.lock().unwrap() *= 2.0;

        // fee is valid before expiry
        *time.lock().unwrap() = expiry - Duration::seconds(10);
        assert!(
            fee_estimator
                .is_valid_fee(sell_token, buy_token, 100.into(), OrderKind::Sell, fee)
                .await
        );

        // fee is invalid for some uncached token
        let token = H160::from_low_u64_be(2);
        assert_eq!(
            fee_estimator
                .is_valid_fee(token, buy_token, 100.into(), OrderKind::Sell, fee)
                .await,
            false
        );
    }

    #[tokio::test]
    async fn accepts_fee_if_higher_than_current_min_fee() {
        let gas_price = Arc::new(Mutex::new(100.0));

        let gas_price_estimator = Box::new(FakeGasPriceEstimator(gas_price.clone()));
        let price_estimator = Arc::new(FakePriceEstimator(num::one()));

        let fee_estimator = MinFeeCalculator::new_for_test(
            gas_price_estimator,
            price_estimator,
            None,
            Box::new(Utc::now),
        );

        let sell_token = H160::from_low_u64_be(1);
        let buy_token = H160::from_low_u64_be(2);
        let (fee, _) = fee_estimator
            .min_fee(sell_token, buy_token, 100.into(), OrderKind::Sell)
            .await
            .unwrap();

        let lower_fee = fee - U256::one();

        // slightly lower fee is not valid
        assert_eq!(
            fee_estimator
                .is_valid_fee(
                    sell_token,
                    buy_token,
                    100.into(),
                    OrderKind::Sell,
                    lower_fee
                )
                .await,
            false
        );

        // Gas price reduces, and slightly lower fee is now valid
        *gas_price.lock().unwrap() /= 2.0;
        assert!(
            fee_estimator
                .is_valid_fee(
                    sell_token,
                    buy_token,
                    100.into(),
                    OrderKind::Sell,
                    lower_fee
                )
                .await
        );
    }

    #[tokio::test]
    async fn fails_for_unsupported_tokens() {
        let unsupported_token = H160::from_low_u64_be(1);
        let supported_token = H160::from_low_u64_be(2);

        let gas_price_estimator = Box::new(FakeGasPriceEstimator(Arc::new(Mutex::new(100.0))));
        let price_estimator = Arc::new(FakePriceEstimator(num::one()));
        let unsupported_tokens = hashset! {unsupported_token};

        let fee_estimator = MinFeeCalculator {
            price_estimator,
            gas_estimator: gas_price_estimator,
            native_token: Default::default(),
            measurements: Box::new(InMemoryFeeStore::default()),
            now: Box::new(Utc::now),
            discount_factor: 1.0,
            unsupported_tokens,
        };

        // Selling unsupported token
        assert!(matches!(
            fee_estimator
                .min_fee(
                    unsupported_token,
                    supported_token,
                    100.into(),
                    OrderKind::Sell)
                .await,
            Err(MinFeeCalculationError::UnsupportedToken(t)) if t == unsupported_token
        ));

        // Buying unsupported token
        assert!(matches!(
            fee_estimator
                .min_fee(
                    supported_token,
                    unsupported_token,
                    100.into(),
                    OrderKind::Sell
                )
                .await,
            Err(MinFeeCalculationError::UnsupportedToken(t)) if t == unsupported_token
        ));
    }

    /// Panics if asked for a gas estimate for a buy token that is not the token
    /// stored in the struct.
    pub struct PriceEstimatorForJust(H160);
    #[async_trait::async_trait]
    impl PriceEstimating for PriceEstimatorForJust {
        async fn estimate_price(
            &self,
            _: H160,
            _: H160,
            _: U256,
            _: OrderKind,
        ) -> Result<num::BigRational> {
            Ok(num::one())
        }

        async fn estimate_gas(
            &self,
            _: H160,
            buy_token: H160,
            _: U256,
            _: OrderKind,
        ) -> Result<U256> {
            if buy_token == self.0 {
                return Ok(0.into());
            };
            panic!("did not ask for price of tested buy token")
        }
    }

    #[tokio::test]
    async fn min_fee_uses_weth_price_for_buying_eth() {
        let gas_price = Arc::new(Mutex::new(0.0));
        let native_token = H160([42; 20]);
        assert_ne!(native_token, BUY_ETH_ADDRESS);

        let gas_price_estimator = Box::new(FakeGasPriceEstimator(gas_price));
        let price_estimator = Arc::new(PriceEstimatorForJust(native_token));

        let fee_estimator = MinFeeCalculator::new_for_test(
            gas_price_estimator,
            price_estimator,
            Some(native_token),
            Box::new(Utc::now),
        );

        let token = H160::from_low_u64_be(1);
        assert!(fee_estimator
            .min_fee(
                token,
                Some(BUY_ETH_ADDRESS),
                Some(1_u64.into()),
                Some(OrderKind::Sell)
            )
            .await
            .is_ok());
    }
}<|MERGE_RESOLUTION|>--- conflicted
+++ resolved
@@ -94,28 +94,21 @@
     pub async fn min_fee(
         &self,
         sell_token: H160,
-<<<<<<< HEAD
-        buy_token: Option<H160>,
-        amount: Option<U256>,
-        kind: Option<OrderKind>,
-    ) -> Result<Option<Measurement>> {
-        let buy_token = if buy_token == Some(BUY_ETH_ADDRESS) {
-            Some(self.native_token)
+        buy_token: H160,
+        amount: U256,
+        kind: OrderKind,
+    ) -> Result<Measurement, MinFeeCalculationError> {
+        let buy_token = if buy_token == BUY_ETH_ADDRESS {
+            self.native_token
         } else {
             buy_token
         };
-=======
-        buy_token: H160,
-        amount: U256,
-        kind: OrderKind,
-    ) -> Result<Measurement, MinFeeCalculationError> {
         if self.unsupported_tokens.contains(&sell_token) {
             return Err(MinFeeCalculationError::UnsupportedToken(sell_token));
         }
         if self.unsupported_tokens.contains(&buy_token) {
             return Err(MinFeeCalculationError::UnsupportedToken(buy_token));
         }
->>>>>>> 6e32892f
 
         let now = (self.now)();
         let official_valid_until = now + Duration::seconds(STANDARD_VALIDITY_FOR_FEE_IN_SEC);
@@ -502,12 +495,7 @@
 
         let token = H160::from_low_u64_be(1);
         assert!(fee_estimator
-            .min_fee(
-                token,
-                Some(BUY_ETH_ADDRESS),
-                Some(1_u64.into()),
-                Some(OrderKind::Sell)
-            )
+            .min_fee(token, BUY_ETH_ADDRESS, 1_u64.into(), OrderKind::Sell)
             .await
             .is_ok());
     }
