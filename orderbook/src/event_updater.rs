--- conflicted
+++ resolved
@@ -1,23 +1,14 @@
 use crate::database::{
-<<<<<<< HEAD
-    Database, Event as DbEvent, EventIndex as DbEventIndex, Settlement as DbSettlement,
-    Trade as DbTrade,
-=======
     Database, Event as DbEvent, EventIndex as DbEventIndex, Invalidation as DbInvalidation,
     Settlement as DbSettlement, Trade as DbTrade,
->>>>>>> 370eb1a0
 };
 use anyhow::{anyhow, Context, Error, Result};
 use contracts::{
     g_pv_2_settlement::{
-<<<<<<< HEAD
-        event_data::{Settlement as ContractSettlement, Trade as ContractTrade},
-=======
         event_data::{
             OrderInvalidated as ContractInvalidation, Settlement as ContractSettlement,
             Trade as ContractTrade,
         },
->>>>>>> 370eb1a0
         Event as ContractEvent,
     },
     GPv2Settlement,
@@ -156,17 +147,11 @@
                 Ok(match data {
                     ContractEvent::Trade(event) => Some(convert_trade(&event, &meta)?),
                     ContractEvent::Settlement(event) => Some(convert_settlement(&event, &meta)),
-<<<<<<< HEAD
-                    // TODO: handle new events
-                    ContractEvent::Interaction(_) => None,
-                    ContractEvent::OrderInvalidated(_) => None,
-=======
                     ContractEvent::OrderInvalidated(event) => {
                         Some(convert_invalidation(&event, &meta)?)
                     }
                     // TODO: handle new events
                     ContractEvent::Interaction(_) => None,
->>>>>>> 370eb1a0
                     ContractEvent::PreSignature(_) => None,
                 })
             }))
@@ -201,8 +186,6 @@
     (event_meta_to_index(meta), DbEvent::Settlement(event))
 }
 
-<<<<<<< HEAD
-=======
 fn convert_invalidation(
     invalidation: &ContractInvalidation,
     meta: &EventMetadata,
@@ -218,7 +201,6 @@
     Ok((event_meta_to_index(meta), DbEvent::Invalidation(event)))
 }
 
->>>>>>> 370eb1a0
 // Converts EventMetaData to DbEventIndex struct
 fn event_meta_to_index(meta: &EventMetadata) -> DbEventIndex {
     DbEventIndex {
