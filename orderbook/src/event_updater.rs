use crate::database::Database;
use anyhow::{Context, Result};
use contracts::{
<<<<<<< HEAD
    gpv2_settlement::{self, Event as ContractEvent},
    GPv2Settlement,
};
use ethcontract::{dyns::DynWeb3, Event};
use shared::current_block::Maintaining;
=======
    g_pv_2_settlement::{self, Event as ContractEvent},
    GPv2Settlement,
};
use ethcontract::{dyns::DynWeb3, Event};
>>>>>>> a06c27c3
use shared::{
    event_handling::{BlockNumber, EventHandler, EventStoring},
    impl_event_retrieving,
};
<<<<<<< HEAD
use std::ops::RangeInclusive;
use tokio::sync::Mutex;

pub struct EventUpdater(Mutex<EventHandler<DynWeb3, GPv2SettlementContract, Database>>);
=======
use std::ops::{Deref, DerefMut, RangeInclusive};

pub struct EventUpdater(EventHandler<DynWeb3, GPv2SettlementContract, Database>);

impl Deref for EventUpdater {
    type Target = EventHandler<DynWeb3, GPv2SettlementContract, Database>;

    fn deref(&self) -> &Self::Target {
        &self.0
    }
}

impl DerefMut for EventUpdater {
    fn deref_mut(&mut self) -> &mut Self::Target {
        &mut self.0
    }
}
>>>>>>> a06c27c3

#[async_trait::async_trait]
impl EventStoring<ContractEvent> for Database {
    async fn replace_events(
        &self,
        events: Vec<Event<ContractEvent>>,
        range: RangeInclusive<BlockNumber>,
    ) -> Result<()> {
        let db_events = self
            .contract_to_db_events(events)
            .context("failed to get event")?;
        tracing::debug!(
            "replacing {} events from block number {}",
            db_events.len(),
            range.start().to_u64()
        );
        self.replace_events(range.start().to_u64(), db_events)
            .await
            .context("failed to replace trades")?;
        Ok(())
    }

    async fn append_events(&self, events: Vec<Event<ContractEvent>>) -> Result<()> {
        let db_events = self
            .contract_to_db_events(events)
            .context("failed to get event")?;
        tracing::debug!("inserting {} new events", db_events.len());
        self.insert_events(db_events)
            .await
            .context("failed to insert trades")?;
        Ok(())
    }

    async fn last_event_block(&self) -> Result<u64> {
        self.block_number_of_most_recent_event().await
    }
}

impl_event_retrieving! {
<<<<<<< HEAD
    pub GPv2SettlementContract for gpv2_settlement
=======
    pub GPv2SettlementContract for g_pv_2_settlement
>>>>>>> a06c27c3
}

impl EventUpdater {
    pub fn new(contract: GPv2Settlement, db: Database, start_sync_at_block: Option<u64>) -> Self {
<<<<<<< HEAD
        Self(Mutex::new(EventHandler::new(
=======
        Self(EventHandler::new(
>>>>>>> a06c27c3
            contract.raw_instance().web3(),
            GPv2SettlementContract(contract),
            db,
            start_sync_at_block,
        )))
    }
}

#[async_trait::async_trait]
impl Maintaining for EventUpdater {
    async fn run_maintenance(&self) -> Result<()> {
        self.0.run_maintenance().await
    }
}<|MERGE_RESOLUTION|>--- conflicted
+++ resolved
@@ -1,46 +1,19 @@
 use crate::database::Database;
 use anyhow::{Context, Result};
 use contracts::{
-<<<<<<< HEAD
-    gpv2_settlement::{self, Event as ContractEvent},
-    GPv2Settlement,
-};
-use ethcontract::{dyns::DynWeb3, Event};
-use shared::current_block::Maintaining;
-=======
     g_pv_2_settlement::{self, Event as ContractEvent},
     GPv2Settlement,
 };
 use ethcontract::{dyns::DynWeb3, Event};
->>>>>>> a06c27c3
 use shared::{
+    current_block::Maintaining,
     event_handling::{BlockNumber, EventHandler, EventStoring},
     impl_event_retrieving,
 };
-<<<<<<< HEAD
 use std::ops::RangeInclusive;
 use tokio::sync::Mutex;
 
 pub struct EventUpdater(Mutex<EventHandler<DynWeb3, GPv2SettlementContract, Database>>);
-=======
-use std::ops::{Deref, DerefMut, RangeInclusive};
-
-pub struct EventUpdater(EventHandler<DynWeb3, GPv2SettlementContract, Database>);
-
-impl Deref for EventUpdater {
-    type Target = EventHandler<DynWeb3, GPv2SettlementContract, Database>;
-
-    fn deref(&self) -> &Self::Target {
-        &self.0
-    }
-}
-
-impl DerefMut for EventUpdater {
-    fn deref_mut(&mut self) -> &mut Self::Target {
-        &mut self.0
-    }
-}
->>>>>>> a06c27c3
 
 #[async_trait::async_trait]
 impl EventStoring<ContractEvent> for Database {
@@ -80,20 +53,12 @@
 }
 
 impl_event_retrieving! {
-<<<<<<< HEAD
-    pub GPv2SettlementContract for gpv2_settlement
-=======
     pub GPv2SettlementContract for g_pv_2_settlement
->>>>>>> a06c27c3
 }
 
 impl EventUpdater {
     pub fn new(contract: GPv2Settlement, db: Database, start_sync_at_block: Option<u64>) -> Self {
-<<<<<<< HEAD
         Self(Mutex::new(EventHandler::new(
-=======
-        Self(EventHandler::new(
->>>>>>> a06c27c3
             contract.raw_instance().web3(),
             GPv2SettlementContract(contract),
             db,
