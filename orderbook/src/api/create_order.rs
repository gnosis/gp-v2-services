use crate::api::extract_payload;
use crate::orderbook::{AddOrderResult, Orderbook};
use anyhow::Result;
use model::order::OrderCreationPayload;
use std::{convert::Infallible, sync::Arc};
use warp::{hyper::StatusCode, Filter, Rejection, Reply};

pub fn create_order_request(
) -> impl Filter<Extract = (OrderCreationPayload,), Error = Rejection> + Clone {
    warp::path!("orders")
        .and(warp::post())
        .and(extract_payload())
}

pub fn create_order_response(result: Result<AddOrderResult>) -> impl Reply {
    let (body, status_code) = match result {
        Ok(AddOrderResult::Added(uid)) => (warp::reply::json(&uid), StatusCode::CREATED),
<<<<<<< HEAD
        Ok(AddOrderResult::BuyTokenDenied(token)) => (
            super::error("TokenDenied", format!("Buy token denied {}", token)),
            StatusCode::BAD_REQUEST,
        ),
        Ok(AddOrderResult::SellTokenDenied(token)) => (
            super::error("TokenDenied", format!("Sell token denied {}", token)),
=======
        Ok(AddOrderResult::WrongOwner(owner)) => (
            super::error(
                "WrongOwner",
                format!(
                    "Address recovered from signature {} does not match from address",
                    owner
                ),
            ),
>>>>>>> db0b91b0
            StatusCode::BAD_REQUEST,
        ),
        Ok(AddOrderResult::DuplicatedOrder) => (
            super::error("DuplicatedOrder", "order already exists"),
            StatusCode::BAD_REQUEST,
        ),
        Ok(AddOrderResult::InvalidSignature) => (
            super::error("InvalidSignature", "invalid signature"),
            StatusCode::BAD_REQUEST,
        ),
        Ok(AddOrderResult::Forbidden) => (
            super::error("Forbidden", "Forbidden, your account is deny-listed"),
            StatusCode::FORBIDDEN,
        ),
        Ok(AddOrderResult::PastValidTo) => (
            super::error("PastValidTo", "validTo is in the past"),
            StatusCode::BAD_REQUEST,
        ),
        Ok(AddOrderResult::MissingOrderData) => (
            super::error(
                "MissingOrderData",
                "at least 1 field of orderCreation is missing, please check the field",
            ),
            StatusCode::BAD_REQUEST,
        ),
        Ok(AddOrderResult::InsufficientFunds) => (
            super::error(
                "InsufficientFunds",
                "order owner must have funds worth at least x in his account",
            ),
            StatusCode::BAD_REQUEST,
        ),
        Ok(AddOrderResult::InsufficientFee) => (
            super::error("InsufficientFee", "Order does not include sufficient fee"),
            StatusCode::BAD_REQUEST,
        ),
        Err(_) => (super::internal_error(), StatusCode::INTERNAL_SERVER_ERROR),
    };
    warp::reply::with_status(body, status_code)
}

pub fn create_order(
    orderbook: Arc<Orderbook>,
) -> impl Filter<Extract = (impl Reply,), Error = Rejection> + Clone {
    create_order_request().and_then(move |order_payload| {
        let orderbook = orderbook.clone();
        async move {
            let result = orderbook.add_order(order_payload).await;
            if let Err(err) = &result {
                tracing::error!(?err, ?order_payload, "add_order error");
            }
            Result::<_, Infallible>::Ok(create_order_response(result))
        }
    })
}

#[cfg(test)]
mod tests {
    use super::*;
    use crate::api::response_body;
    use model::order::{OrderCreationPayload, OrderUid};
    use serde_json::json;
    use warp::test::request;

    #[tokio::test]
    async fn create_order_request_ok() {
        let filter = create_order_request();
        let order_payload = OrderCreationPayload::default();
        let request = request()
            .path("/orders")
            .method("POST")
            .header("content-type", "application/json")
            .json(&order_payload);
        let result = request.filter(&filter).await.unwrap();
        assert_eq!(result, order_payload);
    }

    #[tokio::test]
    async fn create_order_response_created() {
        let uid = OrderUid([1u8; 56]);
        let response = create_order_response(Ok(AddOrderResult::Added(uid))).into_response();
        assert_eq!(response.status(), StatusCode::CREATED);
        let body = response_body(response).await;
        let body: serde_json::Value = serde_json::from_slice(body.as_slice()).unwrap();
        let expected= json!(
            "0x0101010101010101010101010101010101010101010101010101010101010101010101010101010101010101010101010101010101010101"
        );
        assert_eq!(body, expected);
    }

    #[tokio::test]
    async fn create_order_response_duplicate() {
        let response = create_order_response(Ok(AddOrderResult::DuplicatedOrder)).into_response();
        assert_eq!(response.status(), StatusCode::BAD_REQUEST);
        let body = response_body(response).await;
        let body: serde_json::Value = serde_json::from_slice(body.as_slice()).unwrap();
        let expected_error =
            json!({"errorType": "DuplicatedOrder", "description": "order already exists"});
        assert_eq!(body, expected_error);
    }
}<|MERGE_RESOLUTION|>--- conflicted
+++ resolved
@@ -15,14 +15,13 @@
 pub fn create_order_response(result: Result<AddOrderResult>) -> impl Reply {
     let (body, status_code) = match result {
         Ok(AddOrderResult::Added(uid)) => (warp::reply::json(&uid), StatusCode::CREATED),
-<<<<<<< HEAD
         Ok(AddOrderResult::BuyTokenDenied(token)) => (
             super::error("TokenDenied", format!("Buy token denied {}", token)),
             StatusCode::BAD_REQUEST,
         ),
         Ok(AddOrderResult::SellTokenDenied(token)) => (
             super::error("TokenDenied", format!("Sell token denied {}", token)),
-=======
+        ),
         Ok(AddOrderResult::WrongOwner(owner)) => (
             super::error(
                 "WrongOwner",
@@ -31,7 +30,6 @@
                     owner
                 ),
             ),
->>>>>>> db0b91b0
             StatusCode::BAD_REQUEST,
         ),
         Ok(AddOrderResult::DuplicatedOrder) => (
