--- conflicted
+++ resolved
@@ -95,13 +95,9 @@
         let mut order = OrderCreation::default();
         order.valid_to = u32::MAX;
         order.sign_self();
-<<<<<<< HEAD
         let expected_uid = json!(
-            "5ffa6cfc98b68d14b6546dda3e1d233d7f739e4941e71165c19489521a6038751a642f0e3c3af545e7acbd38b07251b3990914f100000000"
+            "98f26f9847f4e365ea530784ce5976f56ea2a67e9cde05fd16fca9a1fadbe5211a642f0e3c3af545e7acbd38b07251b3990914f1ffffffff"
         );
-=======
-        let expected_uid = json!({"UID": "98f26f9847f4e365ea530784ce5976f56ea2a67e9cde05fd16fca9a1fadbe5211a642f0e3c3af545e7acbd38b07251b3990914f1ffffffff"});
->>>>>>> 954909d8
         let post = || async {
             request()
                 .path("/orders")
