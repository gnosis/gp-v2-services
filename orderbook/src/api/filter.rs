--- conflicted
+++ resolved
@@ -90,14 +90,11 @@
     async fn create_order_() {
         let orderbook = Arc::new(OrderBook::default());
         let filter = create_order(orderbook.clone());
-<<<<<<< HEAD
-        let order = OrderCreation::default();
-        let expected_uid = json!("0000000000000000000000000000000000000000000000000000000000000000000000000000000000000000000000000000000000000000");
-=======
         let mut order = OrderCreation::default();
         order.sign_self();
-        let expected_uid = json!({"UID": "5ffa6cfc98b68d14b6546dda3e1d233d7f739e4941e71165c19489521a6038751a642f0e3c3af545e7acbd38b07251b3990914f100000000"});
->>>>>>> 6e4567dd
+        let expected_uid = json!(
+            "5ffa6cfc98b68d14b6546dda3e1d233d7f739e4941e71165c19489521a6038751a642f0e3c3af545e7acbd38b07251b3990914f100000000"
+        );
         let post = || async {
             request()
                 .path("/orders")
