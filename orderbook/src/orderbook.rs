use crate::{
    account_balances::BalanceFetching,
    api::validation::{PreOrderValidator, ValidationError},
    database::orders::{InsertionError, OrderFilter, OrderStoring},
    fee::{EthAwareMinFeeCalculator, MinFeeCalculating},
    solvable_orders::SolvableOrdersCache,
};
use anyhow::{ensure, Result};
use chrono::Utc;
use model::{
    order::{Order, OrderCancellation, OrderCreationPayload, OrderStatus, OrderUid},
    signature::SigningScheme,
    DomainSeparator,
};
use primitive_types::{H160, U256};
use shared::{bad_token::BadTokenDetecting, metrics::LivenessChecking};
use std::{collections::HashSet, sync::Arc, time::Duration};

#[derive(Debug)]
pub enum AddOrderResult {
    Added(OrderUid),
    WrongOwner(H160),
    DuplicatedOrder,
    InvalidSignature,
    UnsupportedSignature,
<<<<<<< HEAD
    MissingOrderData,
=======
    Forbidden,
    InsufficientValidTo,
>>>>>>> c9200250
    InsufficientFunds,
    InsufficientFee,
    UnsupportedToken(H160),
    ZeroAmount,
    PreValidationError(ValidationError),
}

#[derive(Debug)]
pub enum OrderCancellationResult {
    Cancelled,
    InvalidSignature,
    WrongOwner,
    OrderNotFound,
    AlreadyCancelled,
    OrderFullyExecuted,
    OrderExpired,
    OnChainOrder,
}

pub struct Orderbook {
    domain_separator: DomainSeparator,
    settlement_contract: H160,
    database: Arc<dyn OrderStoring>,
    balance_fetcher: Arc<dyn BalanceFetching>,
    fee_validator: Arc<EthAwareMinFeeCalculator>,
    bad_token_detector: Arc<dyn BadTokenDetecting>,
    enable_presign_orders: bool,
    solvable_orders: Arc<SolvableOrdersCache>,
    solvable_orders_max_update_age: Duration,
    pre_order_validator: Arc<PreOrderValidator>,
}

impl Orderbook {
    #[allow(clippy::too_many_arguments)]
    pub fn new(
        domain_separator: DomainSeparator,
        settlement_contract: H160,
        database: Arc<dyn OrderStoring>,
        balance_fetcher: Arc<dyn BalanceFetching>,
        fee_validator: Arc<EthAwareMinFeeCalculator>,
        bad_token_detector: Arc<dyn BadTokenDetecting>,
        enable_presign_orders: bool,
        solvable_orders: Arc<SolvableOrdersCache>,
        solvable_orders_max_update_age: Duration,
        pre_order_validator: Arc<PreOrderValidator>,
    ) -> Self {
        Self {
            domain_separator,
            settlement_contract,
            database,
            balance_fetcher,
            fee_validator,
            bad_token_detector,
            enable_presign_orders,
            solvable_orders,
            solvable_orders_max_update_age,
            pre_order_validator,
        }
    }

    pub async fn add_order(&self, payload: OrderCreationPayload) -> Result<AddOrderResult> {
        let order_creation = payload.order_creation;
        if !matches!(
            (
                order_creation.signature.scheme(),
                self.enable_presign_orders
            ),
            (SigningScheme::Eip712 | SigningScheme::EthSign, _) | (SigningScheme::PreSign, true)
        ) {
            return Ok(AddOrderResult::UnsupportedSignature);
        }

        if order_creation.buy_amount.is_zero() || order_creation.sell_amount.is_zero() {
            return Ok(AddOrderResult::ZeroAmount);
        }

        if !self
            .fee_validator
            .is_valid_fee(
                order_creation.sell_token,
                order_creation.fee_amount,
                order_creation.app_data,
            )
            .await
        {
            return Ok(AddOrderResult::InsufficientFee);
        }

        let order = match Order::from_order_creation(
            order_creation,
            &self.domain_separator,
            self.settlement_contract,
        ) {
            Some(order) => order,
            None => return Ok(AddOrderResult::InvalidSignature),
        };

        let owner = order.order_meta_data.owner;

        let pre_validation = self
            .pre_order_validator
            .validate_partial_order(order.clone().into())
            .await;
        if pre_validation.is_err() {
            return Ok(AddOrderResult::PreValidationError(
                pre_validation.unwrap_err(),
            ));
        }

        if matches!(payload.from, Some(from) if from != owner) {
            return Ok(AddOrderResult::WrongOwner(owner));
        }

        for &token in &[
            order.order_creation.sell_token,
            order.order_creation.buy_token,
        ] {
            if !self.bad_token_detector.detect(token).await?.is_good() {
                return Ok(AddOrderResult::UnsupportedToken(token));
            }
        }

        let min_balance = match minimum_balance(&order) {
            Some(amount) => amount,
            None => return Ok(AddOrderResult::InsufficientFunds),
        };
        if !self
            .balance_fetcher
            .can_transfer(
                order.order_creation.sell_token,
                owner,
                min_balance,
                order.order_creation.sell_token_balance,
            )
            .await
            .unwrap_or(false)
        {
            return Ok(AddOrderResult::InsufficientFunds);
        }

        match self.database.insert_order(&order).await {
            Err(InsertionError::DuplicatedRecord) => return Ok(AddOrderResult::DuplicatedOrder),
            Err(InsertionError::DbError(err)) => return Err(err.into()),
            _ => (),
        }
        self.solvable_orders.request_update();
        Ok(AddOrderResult::Added(order.order_meta_data.uid))
    }

    pub async fn cancel_order(
        &self,
        cancellation: OrderCancellation,
    ) -> Result<OrderCancellationResult> {
        // TODO - Would like to use get_order_by_uid, but not implemented on self
        let orders = self
            .get_orders(&OrderFilter {
                uid: Some(cancellation.order_uid),
                ..Default::default()
            })
            .await?;
        // Could be that order doesn't exist and is not fetched.
        let order = match orders.first() {
            Some(order) => order,
            None => return Ok(OrderCancellationResult::OrderNotFound),
        };

        match order.order_meta_data.status {
            OrderStatus::PresignaturePending => return Ok(OrderCancellationResult::OnChainOrder),
            OrderStatus::Open if !order.order_creation.signature.scheme().is_ecdsa_scheme() => {
                return Ok(OrderCancellationResult::OnChainOrder);
            }
            OrderStatus::Fulfilled => return Ok(OrderCancellationResult::OrderFullyExecuted),
            OrderStatus::Cancelled => return Ok(OrderCancellationResult::AlreadyCancelled),
            OrderStatus::Expired => return Ok(OrderCancellationResult::OrderExpired),
            _ => {}
        }

        match cancellation.validate(&self.domain_separator) {
            Some(signer) if signer == order.order_meta_data.owner => {}
            Some(_) => return Ok(OrderCancellationResult::WrongOwner),
            None => return Ok(OrderCancellationResult::InvalidSignature),
        };

        // order is already known to exist in DB at this point, and signer is
        // known to be correct!
        self.database
            .cancel_order(&order.order_meta_data.uid, Utc::now())
            .await?;
        Ok(OrderCancellationResult::Cancelled)
    }

    pub async fn get_orders(&self, filter: &OrderFilter) -> Result<Vec<Order>> {
        let mut orders = self.database.orders(filter).await?;
        // This filter is deprecated so filtering solvable orders is a bit awkward but we'll support
        // for a little bit.
        if filter.exclude_insufficient_balance {
            use crate::account_balances::Query;
            let solvable_orders = self
                .solvable_orders
                .cached_solvable_orders()
                .0
                .iter()
                .map(Query::from_order)
                .collect::<HashSet<_>>();
            orders.retain(|order| solvable_orders.contains(&Query::from_order(order)));
        }
        set_available_balances(orders.as_mut_slice(), &self.solvable_orders);
        if filter.exclude_unsupported_tokens {
            orders = filter_unsupported_tokens(orders, self.bad_token_detector.as_ref()).await?;
        }
        Ok(orders)
    }

    pub async fn get_order(&self, uid: &OrderUid) -> Result<Option<Order>> {
        let mut order = match self.database.single_order(uid).await? {
            Some(order) => order,
            None => return Ok(None),
        };
        set_available_balances(std::slice::from_mut(&mut order), &self.solvable_orders);
        Ok(Some(order))
    }

    pub async fn get_solvable_orders(&self) -> Result<Vec<Order>> {
        let (orders, timestamp) = self.solvable_orders.cached_solvable_orders();
        ensure!(
            timestamp.elapsed() <= self.solvable_orders_max_update_age,
            "solvable orders are out of date"
        );
        Ok(orders)
    }

    pub async fn get_user_orders(
        &self,
        owner: &H160,
        offset: u64,
        limit: u64,
    ) -> Result<Vec<Order>> {
        let mut orders = self
            .database
            .user_orders(owner, offset, Some(limit))
            .await?;
        set_available_balances(orders.as_mut_slice(), &self.solvable_orders);
        Ok(orders)
    }
}

#[async_trait::async_trait]
impl LivenessChecking for Orderbook {
    async fn is_alive(&self) -> bool {
        self.get_solvable_orders().await.is_ok()
    }
}

pub async fn filter_unsupported_tokens(
    mut orders: Vec<Order>,
    bad_token: &dyn BadTokenDetecting,
) -> Result<Vec<Order>> {
    // Can't use normal `retain` or `filter` because the bad token detection is async. So either
    // this manual iteration or conversion to stream.
    let mut index = 0;
    'outer: while index < orders.len() {
        for token in orders[index].order_creation.token_pair().unwrap() {
            if !bad_token.detect(token).await?.is_good() {
                orders.swap_remove(index);
                continue 'outer;
            }
        }
        index += 1;
    }
    Ok(orders)
}

fn set_available_balances(orders: &mut [Order], cache: &SolvableOrdersCache) {
    for order in orders.iter_mut() {
        order.order_meta_data.available_balance =
            cache.cached_balance(&crate::account_balances::Query::from_order(order));
    }
}

// Minimum balance user must have in sell token for order to be accepted. None if no balance is
// sufficient.
fn minimum_balance(order: &Order) -> Option<U256> {
    if order.order_creation.partially_fillable {
        Some(U256::from(1))
    } else {
        order
            .order_creation
            .sell_amount
            .checked_add(order.order_creation.fee_amount)
    }
}

#[cfg(test)]
mod tests {
    use super::*;
    use ethcontract::H160;
    use futures::FutureExt;
    use model::order::OrderBuilder;
    use shared::bad_token::list_based::ListBasedDetector;

    #[test]
    fn filter_unsupported_tokens_() {
        let token0 = H160::from_low_u64_le(0);
        let token1 = H160::from_low_u64_le(1);
        let token2 = H160::from_low_u64_le(2);
        let bad_token = ListBasedDetector::deny_list(vec![token0]);
        let orders = vec![
            OrderBuilder::default()
                .with_sell_token(token0)
                .with_buy_token(token1)
                .build(),
            OrderBuilder::default()
                .with_sell_token(token1)
                .with_buy_token(token2)
                .build(),
            OrderBuilder::default()
                .with_sell_token(token0)
                .with_buy_token(token2)
                .build(),
        ];
        let result = filter_unsupported_tokens(orders.clone(), &bad_token)
            .now_or_never()
            .unwrap()
            .unwrap();
        assert_eq!(result, &orders[1..2]);
    }
}<|MERGE_RESOLUTION|>--- conflicted
+++ resolved
@@ -23,12 +23,6 @@
     DuplicatedOrder,
     InvalidSignature,
     UnsupportedSignature,
-<<<<<<< HEAD
-    MissingOrderData,
-=======
-    Forbidden,
-    InsufficientValidTo,
->>>>>>> c9200250
     InsufficientFunds,
     InsufficientFee,
     UnsupportedToken(H160),
