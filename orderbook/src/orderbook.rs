use crate::{
    account_balances::BalanceFetching, database::OrderFilter, event_updater::EventUpdater,
};
use crate::{
    database::{Database, TradeFilter},
    fee::MinFeeCalculator,
};
use anyhow::Result;
use contracts::GPv2Settlement;
use futures::{join, TryStreamExt};
use model::trade::Trade;
use model::{
    order::{Order, OrderCreation, OrderUid},
    DomainSeparator,
};
use shared::time::now_in_epoch_seconds;
use std::sync::Arc;
use tokio::sync::Mutex;

#[derive(Debug, Eq, PartialEq)]
pub enum AddOrderResult {
    Added(OrderUid),
    DuplicatedOrder,
    InvalidSignature,
    Forbidden,
    MissingOrderData,
    PastValidTo,
    InsufficientFunds,
    InsufficientFee,
}

#[derive(Debug)]
pub enum RemoveOrderResult {
    Removed,
    DoesNotExist,
}

pub struct Orderbook {
    domain_separator: DomainSeparator,
    database: Database,
    event_updater: Mutex<EventUpdater>,
    balance_fetcher: Box<dyn BalanceFetching>,
    fee_validator: Arc<MinFeeCalculator>,
}

impl Orderbook {
    pub fn new(
        domain_separator: DomainSeparator,
        database: Database,
        event_updater: EventUpdater,
        balance_fetcher: Box<dyn BalanceFetching>,
        fee_validator: Arc<MinFeeCalculator>,
    ) -> Self {
        Self {
            domain_separator,
            database,
            event_updater: Mutex::new(event_updater),
            balance_fetcher,
            fee_validator,
        }
    }

    pub async fn add_order(&self, order: OrderCreation) -> Result<AddOrderResult> {
        if !has_future_valid_to(shared::time::now_in_epoch_seconds(), &order) {
            return Ok(AddOrderResult::PastValidTo);
        }
        if !self
            .fee_validator
            .is_valid_fee(order.sell_token, order.fee_amount)
            .await
        {
            return Ok(AddOrderResult::InsufficientFee);
        }
        let order = match Order::from_order_creation(order, &self.domain_separator) {
            Some(order) => order,
            None => return Ok(AddOrderResult::InvalidSignature),
        };
        self.balance_fetcher
            .register(order.order_meta_data.owner, order.order_creation.sell_token)
            .await;
        self.database.insert_order(&order).await?;
        Ok(AddOrderResult::Added(order.order_meta_data.uid))
    }

    pub async fn remove_order(&self, _uid: &OrderUid) -> Result<RemoveOrderResult> {
        todo!()
    }

    pub async fn get_orders(&self, filter: &OrderFilter) -> Result<Vec<Order>> {
        let mut orders = self.database.orders(filter).try_collect::<Vec<_>>().await?;
        set_order_balance(orders.as_mut_slice(), self.balance_fetcher.as_ref()).await;
        if filter.exclude_insufficient_balance {
            remove_orders_without_sufficient_balance(&mut orders);
        }
        Ok(orders)
    }

<<<<<<< HEAD
    pub async fn get_trades(&self, filter: &TradeFilter) -> Result<Vec<Trade>> {
        Ok(self.database.trades(filter).try_collect::<Vec<_>>().await?)
=======
    pub async fn get_solvable_orders(&self) -> Result<Vec<Order>> {
        let filter = OrderFilter {
            min_valid_to: now_in_epoch_seconds(),
            exclude_fully_executed: true,
            exclude_invalidated: true,
            exclude_insufficient_balance: true,
            ..Default::default()
        };
        self.get_orders(&filter).await
>>>>>>> 05132d51
    }

    pub async fn run_maintenance(&self, _settlement_contract: &GPv2Settlement) -> Result<()> {
        let update_events = async { self.event_updater.lock().await.update_events().await };
        join!(update_events, self.balance_fetcher.update()).0
    }
}

fn has_future_valid_to(now_in_epoch_seconds: u32, order: &OrderCreation) -> bool {
    order.valid_to > now_in_epoch_seconds
}

async fn set_order_balance(orders: &mut [Order], balance_fetcher: &dyn BalanceFetching) {
    // Since order can come from storage after a cold start there is the possibility that they are not yet registered
    // for balance updates. In this case we do it here.
    let untracked = orders
        .iter()
        .filter_map(|order| {
            match balance_fetcher
                .get_balance(order.order_meta_data.owner, order.order_creation.sell_token)
            {
                Some(_) => None,
                None => Some((order.order_meta_data.owner, order.order_creation.sell_token)),
            }
        })
        .collect();
    balance_fetcher.register_many(untracked).await;

    // Enrich orders with balance information
    for order in orders.iter_mut() {
        order.order_meta_data.available_balance = balance_fetcher
            .get_balance(order.order_meta_data.owner, order.order_creation.sell_token);
    }
}

fn remove_orders_without_sufficient_balance(orders: &mut Vec<Order>) {
    orders.retain(|order| {
        let balance = order.order_meta_data.available_balance.unwrap_or_default();
        !balance.is_zero()
            && (order.order_creation.partially_fillable
                || balance >= (order.order_creation.sell_amount + order.order_creation.fee_amount))
    });
}

#[cfg(test)]
mod tests {
    use super::*;
    use crate::account_balances::MockBalanceFetching;
    use ethcontract::H160;
    use mockall::{predicate::eq, Sequence};
    use model::order::{OrderCreation, OrderMetaData};

    #[tokio::test]
    async fn enriches_storage_orders_with_available_balance() {
        let mut balance_fetcher = MockBalanceFetching::new();

        let sell_token = H160::from_low_u64_be(2);
        let balance = 100.into();

        let mut orders = vec![Order {
            order_creation: OrderCreation {
                sell_token,
                ..Default::default()
            },
            ..Default::default()
        }];

        balance_fetcher
            .expect_register_many()
            .with(eq(vec![]))
            .returning(|_| ());
        balance_fetcher
            .expect_get_balance()
            .with(eq(orders[0].order_meta_data.owner), eq(sell_token))
            .return_const(Some(balance));

        set_order_balance(orders.as_mut_slice(), &balance_fetcher).await;
        assert_eq!(orders[0].order_meta_data.available_balance, Some(balance));
    }

    #[tokio::test]
    async fn resgisters_untracked_balances_on_fetching() {
        let mut balance_fetcher = MockBalanceFetching::new();

        let a_sell_token = H160::from_low_u64_be(2);
        let a_balance = 100.into();

        let another_sell_token = H160::from_low_u64_be(3);
        let another_balance = 200.into();

        let mut orders = vec![
            Order {
                order_creation: OrderCreation {
                    sell_token: a_sell_token,
                    ..Default::default()
                },
                ..Default::default()
            },
            Order {
                order_creation: OrderCreation {
                    sell_token: another_sell_token,
                    ..Default::default()
                },
                ..Default::default()
            },
        ];
        let owner = orders[0].order_meta_data.owner;

        balance_fetcher
            .expect_get_balance()
            .with(eq(owner), eq(a_sell_token))
            .return_const(Some(a_balance));

        // Not having a balance for the second order, should trigger a register_many only for this token
        let mut seq = Sequence::new();
        balance_fetcher
            .expect_get_balance()
            .with(eq(owner), eq(another_sell_token))
            .times(1)
            .in_sequence(&mut seq)
            .return_const(None);

        balance_fetcher
            .expect_register_many()
            .with(eq(vec![(owner, another_sell_token)]))
            .times(1)
            .in_sequence(&mut seq)
            .returning(|_| ());

        // Once registered, we can return the balance
        balance_fetcher
            .expect_get_balance()
            .with(eq(owner), eq(another_sell_token))
            .times(1)
            .in_sequence(&mut seq)
            .return_const(Some(another_balance));

        set_order_balance(orders.as_mut_slice(), &balance_fetcher).await;
        assert_eq!(orders[0].order_meta_data.available_balance, Some(a_balance));
        assert_eq!(
            orders[1].order_meta_data.available_balance,
            Some(another_balance)
        );
    }

    #[tokio::test]
    async fn filters_insufficient_balances() {
        let mut orders = vec![
            Order {
                order_creation: OrderCreation {
                    sell_amount: 100.into(),
                    partially_fillable: true,
                    ..Default::default()
                },
                order_meta_data: OrderMetaData {
                    available_balance: Some(50.into()),
                    ..Default::default()
                },
            },
            Order {
                order_creation: OrderCreation {
                    sell_amount: 200.into(),
                    partially_fillable: false,
                    ..Default::default()
                },
                order_meta_data: OrderMetaData {
                    available_balance: Some(50.into()),
                    ..Default::default()
                },
            },
            // Fee + sell amount > balance
            Order {
                order_creation: OrderCreation {
                    sell_amount: 200.into(),
                    fee_amount: 20.into(),
                    partially_fillable: false,
                    ..Default::default()
                },
                order_meta_data: OrderMetaData {
                    available_balance: Some(210.into()),
                    ..Default::default()
                },
            },
        ];

        remove_orders_without_sufficient_balance(&mut orders);

        // Only the partially fillable order is included
        assert_eq!(orders.len(), 1);
        assert_eq!(orders[0].order_creation.partially_fillable, true);
    }
}<|MERGE_RESOLUTION|>--- conflicted
+++ resolved
@@ -95,10 +95,10 @@
         Ok(orders)
     }
 
-<<<<<<< HEAD
+
     pub async fn get_trades(&self, filter: &TradeFilter) -> Result<Vec<Trade>> {
         Ok(self.database.trades(filter).try_collect::<Vec<_>>().await?)
-=======
+
     pub async fn get_solvable_orders(&self) -> Result<Vec<Order>> {
         let filter = OrderFilter {
             min_valid_to: now_in_epoch_seconds(),
@@ -108,7 +108,6 @@
             ..Default::default()
         };
         self.get_orders(&filter).await
->>>>>>> 05132d51
     }
 
     pub async fn run_maintenance(&self, _settlement_contract: &GPv2Settlement) -> Result<()> {
