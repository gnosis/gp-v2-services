use contracts::{GPv2Settlement, UniswapV2Factory, WETH9};
use model::{order::OrderUid, DomainSeparator};
use orderbook::{
    account_balances::Web3BalanceFetcher,
    database::{Database, OrderFilter},
    event_updater::EventUpdater,
    fee::MinFeeCalculator,
    orderbook::Orderbook,
    price_estimate::UniswapPriceEstimator,
    serve_task, verify_deployed_contract_constants,
};
use shared::uniswap_pool::PoolFetcher;
use std::{net::SocketAddr, sync::Arc, time::Duration};
use structopt::StructOpt;
use tokio::task;
use url::Url;

#[derive(Debug, StructOpt)]
struct Arguments {
    #[structopt(flatten)]
    shared: shared::arguments::Arguments,

    #[structopt(long, env = "BIND_ADDRESS", default_value = "0.0.0.0:8080")]
    bind_address: SocketAddr,

    /// Url of the Postgres database. By default connects to locally running postgres.
    #[structopt(long, env = "DB_URL", default_value = "postgresql://")]
    db_url: Url,
}

const MAINTENANCE_INTERVAL: Duration = Duration::from_secs(10);

pub async fn orderbook_maintenance(
    storage: Arc<Orderbook>,
    settlement_contract: GPv2Settlement,
) -> ! {
    loop {
        tracing::debug!("running order book maintenance");
        if let Err(err) = storage.run_maintenance(&settlement_contract).await {
            tracing::error!(?err, "maintenance error");
        }
        tokio::time::delay_for(MAINTENANCE_INTERVAL).await;
    }
}
#[tokio::main]
async fn main() {
    let args = Arguments::from_args();
    shared::tracing::initialize(args.shared.log_filter.as_str());
    tracing::info!("running order book with {:#?}", args);

    let transport = web3::transports::Http::new(args.shared.node_url.as_str())
        .expect("transport creation failed");
    let web3 = web3::Web3::new(transport);
    let settlement_contract = GPv2Settlement::deployed(&web3)
        .await
        .expect("Couldn't load deployed settlement");
    let gp_allowance = settlement_contract
        .allowance_manager()
        .call()
        .await
        .expect("Couldn't get allowance manager address");
    let uniswap_factory = UniswapV2Factory::deployed(&web3)
        .await
        .expect("couldn't load deployed uniswap router");
    let native_token = WETH9::deployed(&web3)
        .await
        .expect("couldn't load deployed native token");
    let chain_id = web3
        .eth()
        .chain_id()
        .await
        .expect("Could not get chainId")
        .as_u64();
    verify_deployed_contract_constants(&settlement_contract, chain_id)
        .await
        .expect("Deployed contract constants don't match the ones in this binary");
    let domain_separator =
        DomainSeparator::get_domain_separator(chain_id, settlement_contract.address());
    let database =
        Arc::new(Database::new(args.db_url.as_str()).expect("failed to create database"));
    let event_updater = EventUpdater::new(settlement_contract.clone(), database.clone());
    let balance_fetcher = Web3BalanceFetcher::new(web3.clone(), gp_allowance);

    let gas_price_estimator = shared::gas_price_estimation::create_priority_estimator(
        &reqwest::Client::new(),
        &web3,
        args.shared.gas_estimators.as_slice(),
    )
    .await
    .expect("failed to create gas price estimator");
    let price_estimator = UniswapPriceEstimator::new(Box::new(PoolFetcher {
        factory: uniswap_factory,
        web3,
        chain_id,
    }));
    let fee_calculator = Arc::new(MinFeeCalculator::new(
        Box::new(price_estimator),
        Box::new(gas_price_estimator),
        native_token.address(),
    ));

    let orderbook = Arc::new(Orderbook::new(
        domain_separator,
        database.clone(),
        event_updater,
        Box::new(balance_fetcher),
        fee_calculator.clone(),
    ));
    check_database_connection(orderbook.as_ref()).await;

<<<<<<< HEAD
    let serve_task = serve_task(
        database.clone(),
        orderbook.clone(),
        fee_calcuator,
        args.bind_address,
    );
=======
    let serve_task = serve_task(orderbook.clone(), fee_calculator, args.bind_address);
>>>>>>> 249c045d
    let maintenance_task = task::spawn(orderbook_maintenance(orderbook, settlement_contract));
    tokio::select! {
        result = serve_task => tracing::error!(?result, "serve task exited"),
        result = maintenance_task => tracing::error!(?result, "maintenance task exited"),
    };
}

async fn check_database_connection(orderbook: &Orderbook) {
    orderbook
        .get_orders(&OrderFilter {
            uid: Some(OrderUid::default()),
            ..Default::default()
        })
        .await
        .expect("failed to connect to database");
}<|MERGE_RESOLUTION|>--- conflicted
+++ resolved
@@ -108,16 +108,12 @@
     ));
     check_database_connection(orderbook.as_ref()).await;
 
-<<<<<<< HEAD
     let serve_task = serve_task(
         database.clone(),
         orderbook.clone(),
         fee_calcuator,
         args.bind_address,
     );
-=======
-    let serve_task = serve_task(orderbook.clone(), fee_calculator, args.bind_address);
->>>>>>> 249c045d
     let maintenance_task = task::spawn(orderbook_maintenance(orderbook, settlement_contract));
     tokio::select! {
         result = serve_task => tracing::error!(?result, "serve task exited"),
