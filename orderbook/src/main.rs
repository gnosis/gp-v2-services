use chrono::offset::Utc;
use contracts::{GPv2Settlement, UniswapV2Factory, WETH9};
use futures::StreamExt;
use model::{order::OrderUid, DomainSeparator};
use orderbook::{
    account_balances::Web3BalanceFetcher,
    database::{Database, OrderFilter},
    event_updater::EventUpdater,
    fee::MinFeeCalculator,
    orderbook::Orderbook,
    serve_task, verify_deployed_contract_constants,
};
use shared::{
    amm_resource::UniswapResource,
    current_block::{current_block_stream, CurrentBlockStream},
    pool_fetching::FilteredPoolFetcher,
    pool_fetching::{CachedPoolFetcher, PoolFetcher},
    price_estimate::UniswapPriceEstimator,
    transport::LoggingTransport,
<<<<<<< HEAD
=======
    uniswap_pool::{CachedPoolFetcher, FilteredPoolFetcher, PoolFetcher, UniswapPairProvider},
>>>>>>> 0e294d2f
};
use std::{collections::HashSet, iter::FromIterator as _, net::SocketAddr, sync::Arc};
use structopt::StructOpt;
use tokio::task;
use url::Url;

#[derive(Debug, StructOpt)]
struct Arguments {
    #[structopt(flatten)]
    shared: shared::arguments::Arguments,

    #[structopt(long, env = "BIND_ADDRESS", default_value = "0.0.0.0:8080")]
    bind_address: SocketAddr,

    /// Url of the Postgres database. By default connects to locally running postgres.
    #[structopt(long, env = "DB_URL", default_value = "postgresql://")]
    db_url: Url,

    /// Skip syncing past events (useful for local deployments)
    #[structopt(long)]
    skip_event_sync: bool,

    #[structopt(long, env = "FEE_DISCOUNT_FACTOR", default_value = "1")]
    fee_discount_factor: f64,
}

pub async fn orderbook_maintenance(
    storage: Arc<Orderbook>,
    database: Database,
    settlement_contract: GPv2Settlement,
    mut current_block_stream: CurrentBlockStream,
) -> ! {
    while let Some(block) = current_block_stream.next().await {
        tracing::debug!(
            "running maintenance on block number {:?} hash {:?}",
            block.number,
            block.hash
        );
        if let Err(err) = storage.run_maintenance(&settlement_contract).await {
            tracing::error!(?err, "orderbook maintenance error");
        }
        if let Err(err) = database.remove_expired_fee_measurements(Utc::now()).await {
            tracing::error!(?err, "fee measurement maintenance error");
        }
    }
    unreachable!()
}

#[tokio::main]
async fn main() {
    let args = Arguments::from_args();
    shared::tracing::initialize(args.shared.log_filter.as_str());
    tracing::info!("running order book with {:#?}", args);

    let transport = LoggingTransport::new(
        web3::transports::Http::new(args.shared.node_url.as_str())
            .expect("transport creation failed"),
    );
    let web3 = web3::Web3::new(transport);
    let settlement_contract = GPv2Settlement::deployed(&web3)
        .await
        .expect("Couldn't load deployed settlement");
    let gp_allowance = settlement_contract
        .allowance_manager()
        .call()
        .await
        .expect("Couldn't get allowance manager address");
    let uniswap_factory = UniswapV2Factory::deployed(&web3)
        .await
        .expect("couldn't load deployed uniswap factory");
    let native_token = WETH9::deployed(&web3)
        .await
        .expect("couldn't load deployed native token");
    let chain_id = web3
        .eth()
        .chain_id()
        .await
        .expect("Could not get chainId")
        .as_u64();
    let uniswap_pair_provider = UniswapPairProvider {
        factory: uniswap_factory,
        chain_id,
    };
    verify_deployed_contract_constants(&settlement_contract, chain_id)
        .await
        .expect("Deployed contract constants don't match the ones in this binary");
    let domain_separator =
        DomainSeparator::get_domain_separator(chain_id, settlement_contract.address());
    let database = Database::new(args.db_url.as_str()).expect("failed to create database");

    let sync_start = if args.skip_event_sync {
        web3.eth()
            .block_number()
            .await
            .map(|block| block.as_u64())
            .ok()
    } else {
        None
    };

    let event_updater =
        EventUpdater::new(settlement_contract.clone(), database.clone(), sync_start);
    let balance_fetcher =
        Web3BalanceFetcher::new(web3.clone(), gp_allowance, settlement_contract.address());

    let gas_price_estimator = shared::gas_price_estimation::create_priority_estimator(
        &reqwest::Client::new(),
        &web3,
        args.shared.gas_estimators.as_slice(),
    )
    .await
    .expect("failed to create gas price estimator");

    let unsupported_tokens = HashSet::from_iter(args.shared.unsupported_tokens);
    let mut base_tokens = HashSet::from_iter(args.shared.base_tokens);
    // We should always use the native token as a base token.
    base_tokens.insert(native_token.address());
    assert!(
        unsupported_tokens
            .intersection(&base_tokens)
            .collect::<HashSet<_>>()
            .is_empty(),
        "Base tokens include at least one unsupported token!"
    );

    let current_block_stream = current_block_stream(web3.clone()).await.unwrap();
    let cached_pool_fetcher = CachedPoolFetcher::new(
        Box::new(PoolFetcher {
            pair_provider: Arc::new(uniswap_pair_provider),
            web3,
        }),
        current_block_stream.clone(),
    );
    let pool_fetcher =
        FilteredPoolFetcher::new(Box::new(cached_pool_fetcher), unsupported_tokens.clone());
    let price_estimator = Arc::new(UniswapPriceEstimator::new(
        Box::new(pool_fetcher),
        base_tokens,
    ));
    let fee_calculator = Arc::new(MinFeeCalculator::new(
        price_estimator.clone(),
        Box::new(gas_price_estimator),
        native_token.address(),
        database.clone(),
        args.fee_discount_factor,
    ));

    let orderbook = Arc::new(Orderbook::new(
        domain_separator,
        database.clone(),
        event_updater,
        Box::new(balance_fetcher),
        fee_calculator.clone(),
        unsupported_tokens,
    ));
    check_database_connection(orderbook.as_ref()).await;

    let serve_task = serve_task(
        database.clone(),
        orderbook.clone(),
        fee_calculator,
        price_estimator,
        args.bind_address,
    );
    let maintenance_task = task::spawn(orderbook_maintenance(
        orderbook,
        database,
        settlement_contract,
        current_block_stream,
    ));
    tokio::select! {
        result = serve_task => tracing::error!(?result, "serve task exited"),
        result = maintenance_task => tracing::error!(?result, "maintenance task exited"),
    };
}

async fn check_database_connection(orderbook: &Orderbook) {
    orderbook
        .get_orders(&OrderFilter {
            uid: Some(OrderUid::default()),
            ..Default::default()
        })
        .await
        .expect("failed to connect to database");
}<|MERGE_RESOLUTION|>--- conflicted
+++ resolved
@@ -11,16 +11,11 @@
     serve_task, verify_deployed_contract_constants,
 };
 use shared::{
-    amm_resource::UniswapResource,
+    amm_resource::UniswapPairProvider,
     current_block::{current_block_stream, CurrentBlockStream},
-    pool_fetching::FilteredPoolFetcher,
-    pool_fetching::{CachedPoolFetcher, PoolFetcher},
+    pool_fetching::{CachedPoolFetcher, FilteredPoolFetcher, PoolFetcher},
     price_estimate::UniswapPriceEstimator,
     transport::LoggingTransport,
-<<<<<<< HEAD
-=======
-    uniswap_pool::{CachedPoolFetcher, FilteredPoolFetcher, PoolFetcher, UniswapPairProvider},
->>>>>>> 0e294d2f
 };
 use std::{collections::HashSet, iter::FromIterator as _, net::SocketAddr, sync::Arc};
 use structopt::StructOpt;
